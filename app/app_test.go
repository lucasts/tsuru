// Copyright 2016 tsuru authors. All rights reserved.
// Use of this source code is governed by a BSD-style
// license that can be found in the LICENSE file.

package app

import (
	"bytes"
	"encoding/json"
	"fmt"
	"net/http"
	"net/http/httptest"
	"net/url"
	"sort"
	"strconv"
	"sync"
	"sync/atomic"
	"time"

	"github.com/tsuru/config"
	"github.com/tsuru/tsuru/app/bind"
	"github.com/tsuru/tsuru/auth"
	"github.com/tsuru/tsuru/errors"
	"github.com/tsuru/tsuru/permission"
	"github.com/tsuru/tsuru/provision"
	"github.com/tsuru/tsuru/provision/provisiontest"
	"github.com/tsuru/tsuru/quota"
	"github.com/tsuru/tsuru/repository"
	"github.com/tsuru/tsuru/repository/repositorytest"
	"github.com/tsuru/tsuru/router/routertest"
	"github.com/tsuru/tsuru/safe"
	"github.com/tsuru/tsuru/service"
	"github.com/tsuru/tsuru/tsurutest"
	"gopkg.in/check.v1"
	"gopkg.in/mgo.v2/bson"
)

func (s *S) TestGetAppByName(c *check.C) {
	newApp := App{Name: "myApp", Platform: "Django"}
	err := s.conn.Apps().Insert(newApp)
	c.Assert(err, check.IsNil)
	defer s.conn.Apps().Remove(bson.M{"name": newApp.Name})
	newApp.Env = map[string]bind.EnvVar{}
	err = s.conn.Apps().Update(bson.M{"name": newApp.Name}, &newApp)
	c.Assert(err, check.IsNil)
	myApp, err := GetByName("myApp")
	c.Assert(err, check.IsNil)
	c.Assert(myApp.Name, check.Equals, newApp.Name)
}

func (s *S) TestGetAppByNameNotFound(c *check.C) {
	app, err := GetByName("wat")
	c.Assert(err, check.Equals, ErrAppNotFound)
	c.Assert(app, check.IsNil)
}

func (s *S) TestDelete(c *check.C) {
	s.conn.Users().Update(
		bson.M{"email": s.user.Email},
		bson.M{"$set": bson.M{"quota.limit": 1, "quota.inuse": 1}},
	)
	defer s.conn.Users().Update(
		bson.M{"email": s.user.Email},
		bson.M{"$set": bson.M{"quota": quota.Unlimited}},
	)
	a := App{
		Name:     "ritual",
		Platform: "ruby",
		Owner:    s.user.Email,
	}
	err := repository.Manager().CreateRepository(a.Name, nil)
	c.Assert(err, check.IsNil)
	err = s.conn.Apps().Insert(&a)
	c.Assert(err, check.IsNil)
	app, err := GetByName(a.Name)
	c.Assert(err, check.IsNil)
	err = s.provisioner.Provision(&a)
	c.Assert(err, check.IsNil)
	err = app.Log("msg", "src", "unit")
	c.Assert(err, check.IsNil)
	err = Delete(app, nil)
	c.Assert(err, check.IsNil)
	_, err = GetByName(app.Name)
	c.Assert(err, check.Equals, ErrAppNotFound)
	c.Assert(s.provisioner.Provisioned(&a), check.Equals, false)
	err = auth.ReserveApp(s.user)
	c.Assert(err, check.IsNil)
	count, err := s.logConn.Logs(app.Name).Count()
	c.Assert(err, check.IsNil)
	c.Assert(count, check.Equals, 0)
	_, err = repository.Manager().GetRepository(a.Name)
	c.Assert(err, check.NotNil)
	c.Assert(err.Error(), check.Equals, "repository not found")
}

func (s *S) TestDeleteWithDeploys(c *check.C) {
	a := App{
		Name:      "ritual",
		Platform:  "python",
		TeamOwner: s.team.Name,
	}
	err := CreateApp(&a, s.user)
	c.Assert(err, check.IsNil)
	app, err := GetByName(a.Name)
	c.Assert(err, check.IsNil)
	err = s.conn.Deploys().Insert(DeployData{App: a.Name, Timestamp: time.Now()})
	c.Assert(err, check.IsNil)
	defer s.conn.Deploys().RemoveAll(bson.M{"app": a.Name})
	Delete(app, nil)
	err = tsurutest.WaitCondition(1e9, func() bool {
		var deploys []DeployData
		err := s.conn.Deploys().Find(bson.M{"app": app.Name}).All(&deploys)
		if err != nil {
			c.Log(err)
			return false
		}
		return len(deploys) == 1 && !deploys[0].RemoveDate.IsZero()
	})
	c.Assert(err, check.IsNil)
	_, err = repository.Manager().GetRepository(a.Name)
	c.Assert(err, check.NotNil)
	c.Assert(err.Error(), check.Equals, "repository not found")
}

func (s *S) TestDeleteWithoutUnits(c *check.C) {
	app := App{Name: "x4", Platform: "python", TeamOwner: s.team.Name}
	err := CreateApp(&app, s.user)
	c.Assert(err, check.IsNil)
	defer s.provisioner.Destroy(&app)
	a, err := GetByName(app.Name)
	c.Assert(err, check.IsNil)
	Delete(a, nil)
	_, err = repository.Manager().GetRepository(app.Name)
	c.Assert(err, check.NotNil)
	c.Assert(err.Error(), check.Equals, "repository not found")
}

func (s *S) TestDeleteSwappedApp(c *check.C) {
	s.conn.Users().Update(
		bson.M{"email": s.user.Email},
		bson.M{"$set": bson.M{"quota.limit": 1, "quota.inuse": 1}},
	)
	defer s.conn.Users().Update(
		bson.M{"email": s.user.Email},
		bson.M{"$set": bson.M{"quota": quota.Unlimited}},
	)
	a := App{
		Name:     "ritual",
		Platform: "ruby",
		Owner:    s.user.Email,
	}
	err := s.provisioner.Provision(&a)
	c.Assert(err, check.IsNil)
	err = s.conn.Apps().Insert(&a)
	c.Assert(err, check.IsNil)
	app2 := &App{Name: "app2"}
	err = s.conn.Apps().Insert(app2)
	c.Assert(err, check.IsNil)
	err = s.provisioner.Provision(app2)
	c.Assert(err, check.IsNil)
	err = Swap(&a, app2)
	c.Assert(err, check.IsNil)
	err = Delete(&a, nil)
	c.Assert(err, check.ErrorMatches, "application is swapped with \"app2\", cannot remove it")
	c.Assert(s.provisioner.Provisioned(&a), check.Equals, true)
}

func (s *S) TestCreateApp(c *check.C) {
	a := App{
		Name:      "appname",
		Platform:  "python",
		TeamOwner: s.team.Name,
	}
	expectedHost := "localhost"
	config.Set("host", expectedHost)
	s.conn.Users().Update(bson.M{"email": s.user.Email}, bson.M{"$set": bson.M{"quota.limit": 1}})
	defer s.conn.Users().Update(bson.M{"email": s.user.Email}, bson.M{"$set": bson.M{"quota.limit": -1}})
	config.Set("quota:units-per-app", 3)
	defer config.Unset("quota:units-per-app")
	err := CreateApp(&a, s.user)
	c.Assert(err, check.IsNil)
	defer Delete(&a, nil)
	retrievedApp, err := GetByName(a.Name)
	c.Assert(err, check.IsNil)
	c.Assert(retrievedApp.Name, check.Equals, a.Name)
	c.Assert(retrievedApp.Platform, check.Equals, a.Platform)
	c.Assert(retrievedApp.Teams, check.DeepEquals, []string{s.team.Name})
	c.Assert(retrievedApp.Owner, check.Equals, s.user.Email)
	env := retrievedApp.InstanceEnv("")
	c.Assert(env["TSURU_APPNAME"].Value, check.Equals, a.Name)
	c.Assert(env["TSURU_APPNAME"].Public, check.Equals, false)
	err = auth.ReserveApp(s.user)
	_, ok := err.(*quota.QuotaExceededError)
	c.Assert(ok, check.Equals, true)
	_, err = repository.Manager().GetRepository(a.Name)
	c.Assert(err, check.IsNil)
}

func (s *S) TestCreateAppDefaultPlan(c *check.C) {
	a := App{
		Name:      "appname",
		Platform:  "python",
		TeamOwner: s.team.Name,
	}
	expectedHost := "localhost"
	config.Set("host", expectedHost)
	s.conn.Users().Update(bson.M{"email": s.user.Email}, bson.M{"$set": bson.M{"quota.limit": 1}})
	defer s.conn.Users().Update(bson.M{"email": s.user.Email}, bson.M{"$set": bson.M{"quota.limit": -1}})
	config.Set("quota:units-per-app", 3)
	defer config.Unset("quota:units-per-app")
	err := CreateApp(&a, s.user)
	c.Assert(err, check.IsNil)
	defer Delete(&a, nil)
	retrievedApp, err := GetByName(a.Name)
	c.Assert(err, check.IsNil)
	c.Assert(retrievedApp.Plan, check.DeepEquals, s.defaultPlan)
	_, err = repository.Manager().GetRepository(a.Name)
	c.Assert(err, check.IsNil)
}

func (s *S) TestCreateAppWithoutDefaultPlan(c *check.C) {
	s.conn.Plans().RemoveAll(nil)
	defer s.conn.Plans().Insert(s.defaultPlan)
	a := App{
		Name:      "appname",
		Platform:  "python",
		TeamOwner: s.team.Name,
	}
	expectedHost := "localhost"
	config.Set("host", expectedHost)
	s.conn.Users().Update(bson.M{"email": s.user.Email}, bson.M{"$set": bson.M{"quota.limit": 1}})
	defer s.conn.Users().Update(bson.M{"email": s.user.Email}, bson.M{"$set": bson.M{"quota.limit": -1}})
	config.Set("quota:units-per-app", 3)
	defer config.Unset("quota:units-per-app")
	err := CreateApp(&a, s.user)
	c.Assert(err, check.IsNil)
	defer Delete(&a, nil)
	retrievedApp, err := GetByName(a.Name)
	c.Assert(err, check.IsNil)
	c.Assert(retrievedApp.Plan, check.DeepEquals, Plan{
		Name:     "autogenerated",
		Memory:   0,
		Swap:     0,
		CpuShare: 100,
	})
	_, err = repository.Manager().GetRepository(a.Name)
	c.Assert(err, check.IsNil)
}

func (s *S) TestCreateAppWithExplicitPlan(c *check.C) {
	myPlan := Plan{
		Name:     "myplan",
		Memory:   4194304,
		Swap:     2,
		CpuShare: 3,
	}
	err := myPlan.Save()
	c.Assert(err, check.IsNil)
	defer PlanRemove(myPlan.Name)
	a := App{
		Name:      "appname",
		Platform:  "python",
		Plan:      Plan{Name: "myplan"},
		TeamOwner: s.team.Name,
	}
	expectedHost := "localhost"
	config.Set("host", expectedHost)
	s.conn.Users().Update(bson.M{"email": s.user.Email}, bson.M{"$set": bson.M{"quota.limit": 1}})
	defer s.conn.Users().Update(bson.M{"email": s.user.Email}, bson.M{"$set": bson.M{"quota.limit": -1}})
	config.Set("quota:units-per-app", 3)
	defer config.Unset("quota:units-per-app")
	err = CreateApp(&a, s.user)
	c.Assert(err, check.IsNil)
	defer Delete(&a, nil)
	retrievedApp, err := GetByName(a.Name)
	c.Assert(retrievedApp.Plan, check.DeepEquals, myPlan)
	_, err = repository.Manager().GetRepository(a.Name)
	c.Assert(err, check.IsNil)
}

func (s *S) TestCreateAppUserQuotaExceeded(c *check.C) {
	app := App{Name: "america", Platform: "python", TeamOwner: s.team.Name}
	s.conn.Users().Update(
		bson.M{"email": s.user.Email},
		bson.M{"$set": bson.M{"quota.limit": 0}},
	)
	defer s.conn.Users().Update(
		bson.M{"email": s.user.Email},
		bson.M{"$set": bson.M{"quota.limit": -1}},
	)
	err := CreateApp(&app, s.user)
	e, ok := err.(*AppCreationError)
	c.Assert(ok, check.Equals, true)
	_, ok = e.Err.(*quota.QuotaExceededError)
	c.Assert(ok, check.Equals, true)
}

func (s *S) TestCreateAppTeamOwner(c *check.C) {
	app := App{Name: "america", Platform: "python", TeamOwner: "tsuruteam"}
	err := CreateApp(&app, s.user)
	c.Assert(err, check.IsNil)
	defer Delete(&app, nil)
	c.Assert(app.TeamOwner, check.Equals, "tsuruteam")
}

func (s *S) TestCreateAppTeamOwnerTeamNotFound(c *check.C) {
	app := App{
		Name:      "someapp",
		Platform:  "python",
		TeamOwner: "not found",
	}
	err := CreateApp(&app, s.user)
	c.Assert(err, check.NotNil)
	c.Assert(err.Error(), check.Equals, "team not found")
}

func (s *S) TestCannotCreateAppWithoutTeamOwner(c *check.C) {
	u := auth.User{Email: "perpetual@yes.com"}
	err := u.Create()
	c.Assert(err, check.IsNil)
	defer s.conn.Users().Remove(bson.M{"email": u.Email})
	a := App{Name: "beyond"}
	err = CreateApp(&a, &u)
	c.Check(err, check.Equals, auth.ErrTeamNotFound)
}

func (s *S) TestCantCreateTwoAppsWithTheSameName(c *check.C) {
	err := s.conn.Apps().Insert(bson.M{"name": "appname"})
	c.Assert(err, check.IsNil)
	defer s.conn.Apps().Remove(bson.M{"name": "appname"})
	a := App{Name: "appname", Platform: "python", TeamOwner: s.team.Name}
	err = CreateApp(&a, s.user)
	defer Delete(&a, nil) // clean mess if test fail
	c.Assert(err, check.NotNil)
	e, ok := err.(*AppCreationError)
	c.Assert(ok, check.Equals, true)
	c.Assert(e.app, check.Equals, "appname")
	c.Assert(e.Err, check.NotNil)
	c.Assert(e.Err.Error(), check.Equals, "there is already an app with this name")
}

func (s *S) TestCantCreateAppWithInvalidName(c *check.C) {
	a := App{
		Name:      "1123app",
		Platform:  "python",
		TeamOwner: s.team.Name,
	}
	err := CreateApp(&a, s.user)
	c.Assert(err, check.NotNil)
	e, ok := err.(*errors.ValidationError)
	c.Assert(ok, check.Equals, true)
	msg := "Invalid app name, your app should have at most 63 " +
		"characters, containing only lower case letters, numbers or dashes, " +
		"starting with a letter."
	c.Assert(e.Message, check.Equals, msg)
}

func (s *S) TestCreateAppProvisionerFailures(c *check.C) {
	s.provisioner.PrepareFailure("Provision", fmt.Errorf("exit status 1"))
	a := App{
		Name:      "theirapp",
		Platform:  "python",
		TeamOwner: s.team.Name,
	}
	err := CreateApp(&a, s.user)
	defer Delete(&a, nil) // clean mess if test fail
	c.Assert(err, check.NotNil)
	expected := `tsuru failed to create the app "theirapp": exit status 1`
	c.Assert(err.Error(), check.Equals, expected)
	_, err = GetByName(a.Name)
	c.Assert(err, check.NotNil)
}

func (s *S) TestCreateAppRepositoryManagerFailure(c *check.C) {
	repository.Manager().CreateRepository("otherapp", nil)
	a := App{Name: "otherapp", Platform: "python"}
	err := CreateApp(&a, s.user)
	c.Assert(err, check.NotNil)
	count, err := s.conn.Apps().Find(bson.M{"name": a.Name}).Count()
	c.Assert(err, check.IsNil)
	c.Assert(count, check.Equals, 0)
}

func (s *S) TestBindAndUnbindUnit(c *check.C) {
	var requests []*http.Request
	server := httptest.NewServer(http.HandlerFunc(func(w http.ResponseWriter, r *http.Request) {
		requests = append(requests, r)
	}))
	defer server.Close()
	app := App{
		Name: "warpaint", Platform: "python",
		Quota: quota.Unlimited,
	}
	err := s.conn.Apps().Insert(app)
	c.Assert(err, check.IsNil)
	defer s.conn.Apps().Remove(bson.M{"name": app.Name})
	s.provisioner.Provision(&app)
	defer s.provisioner.Destroy(&app)
	srvc := service.Service{
		Name:     "mysql",
		Endpoint: map[string]string{"production": server.URL},
	}
	err = srvc.Create()
	c.Assert(err, check.IsNil)
	defer srvc.Delete()
	si1 := service.ServiceInstance{
		Name:        "mydb",
		ServiceName: "mysql",
		Apps:        []string{app.Name},
	}
	err = si1.Create()
	c.Assert(err, check.IsNil)
	defer s.conn.ServiceInstances().Remove(bson.M{"name": si1.Name})
	si2 := service.ServiceInstance{
		Name:        "yourdb",
		ServiceName: "mysql",
		Apps:        []string{app.Name},
	}
	err = si2.Create()
	c.Assert(err, check.IsNil)
	defer s.conn.ServiceInstances().Remove(bson.M{"name": si2.Name})
	unit := provision.Unit{ID: "some-unit", Ip: "127.0.2.1"}
	err = app.BindUnit(&unit)
	c.Assert(err, check.IsNil)
	err = app.UnbindUnit(&unit)
	c.Assert(err, check.IsNil)
	c.Assert(requests, check.HasLen, 4)
	c.Assert(requests[0].Method, check.Equals, "POST")
	c.Assert(requests[0].URL.Path, check.Equals, "/resources/mydb/bind")
	c.Assert(requests[1].Method, check.Equals, "POST")
	c.Assert(requests[1].URL.Path, check.Equals, "/resources/yourdb/bind")
	c.Assert(requests[2].Method, check.Equals, "DELETE")
	c.Assert(requests[2].URL.Path, check.Equals, "/resources/mydb/bind")
	c.Assert(requests[3].Method, check.Equals, "DELETE")
	c.Assert(requests[3].URL.Path, check.Equals, "/resources/yourdb/bind")
}

func (s *S) TestAddUnits(c *check.C) {
	app := App{
		Name: "warpaint", Platform: "python",
		Quota: quota.Unlimited,
	}
	err := s.conn.Apps().Insert(app)
	c.Assert(err, check.IsNil)
	defer s.conn.Apps().Remove(bson.M{"name": app.Name})
	s.provisioner.Provision(&app)
	defer s.provisioner.Destroy(&app)
	err = app.AddUnits(5, "web", nil)
	c.Assert(err, check.IsNil)
	units, err := app.Units()
	c.Assert(err, check.IsNil)
	c.Assert(units, check.HasLen, 5)
	err = app.AddUnits(2, "worker", nil)
	c.Assert(err, check.IsNil)
	units, err = app.Units()
	c.Assert(err, check.IsNil)
	c.Assert(units, check.HasLen, 7)
	for i, unit := range units {
		c.Assert(unit.AppName, check.Equals, app.Name)
		if i < 5 {
			c.Assert(unit.ProcessName, check.Equals, "web")
		} else {
			c.Assert(unit.ProcessName, check.Equals, "worker")
		}
	}
}

func (s *S) TestAddUnitsWithWriter(c *check.C) {
	app := App{
		Name: "warpaint", Platform: "python",
		Quota: quota.Unlimited,
	}
	err := s.conn.Apps().Insert(app)
	c.Assert(err, check.IsNil)
	defer s.conn.Apps().Remove(bson.M{"name": app.Name})
	s.provisioner.Provision(&app)
	defer s.provisioner.Destroy(&app)
	var buf bytes.Buffer
	err = app.AddUnits(2, "web", &buf)
	c.Assert(err, check.IsNil)
	units, err := app.Units()
	c.Assert(err, check.IsNil)
	c.Assert(units, check.HasLen, 2)
	for _, unit := range units {
		c.Assert(unit.AppName, check.Equals, app.Name)
	}
	c.Assert(buf.String(), check.Equals, "added 2 units")
}

func (s *S) TestAddUnitsQuota(c *check.C) {
	app := App{
		Name: "warpaint", Platform: "python",
		Quota: quota.Quota{Limit: 7},
	}
	err := s.conn.Apps().Insert(app)
	c.Assert(err, check.IsNil)
	defer s.conn.Apps().Remove(bson.M{"name": app.Name})
	s.provisioner.Provision(&app)
	defer s.provisioner.Destroy(&app)
	otherApp := App{Name: "warpaint"}
	err = otherApp.AddUnits(5, "web", nil)
	c.Assert(err, check.IsNil)
	units := s.provisioner.GetUnits(&app)
	c.Assert(units, check.HasLen, 5)
	err = otherApp.AddUnits(2, "web", nil)
	c.Assert(err, check.IsNil)
	units = s.provisioner.GetUnits(&app)
	c.Assert(units, check.HasLen, 7)
	err = reserveUnits(&app, 1)
	_, ok := err.(*quota.QuotaExceededError)
	c.Assert(ok, check.Equals, true)
}

func (s *S) TestAddUnitsQuotaExceeded(c *check.C) {
	app := App{Name: "warpaint", Platform: "ruby"}
	s.conn.Apps().Insert(app)
	defer s.conn.Apps().Remove(bson.M{"name": app.Name})
	err := app.AddUnits(1, "web", nil)
	e, ok := err.(*quota.QuotaExceededError)
	c.Assert(ok, check.Equals, true)
	c.Assert(e.Available, check.Equals, uint(0))
	c.Assert(e.Requested, check.Equals, uint(1))
	units := s.provisioner.GetUnits(&app)
	c.Assert(units, check.HasLen, 0)
}

func (s *S) TestAddUnitsMultiple(c *check.C) {
	app := App{
		Name: "warpaint", Platform: "ruby",
		Quota: quota.Quota{Limit: 10},
	}
	s.conn.Apps().Insert(app)
	defer s.conn.Apps().Remove(bson.M{"name": app.Name})
	err := app.AddUnits(11, "web", nil)
	e, ok := err.(*quota.QuotaExceededError)
	c.Assert(ok, check.Equals, true)
	c.Assert(e.Available, check.Equals, uint(10))
	c.Assert(e.Requested, check.Equals, uint(11))
}

func (s *S) TestAddZeroUnits(c *check.C) {
	app := App{Name: "warpaint", Platform: "ruby"}
	err := app.AddUnits(0, "web", nil)
	c.Assert(err, check.NotNil)
	c.Assert(err.Error(), check.Equals, "Cannot add zero units.")
}

func (s *S) TestAddUnitsFailureInProvisioner(c *check.C) {
	app := App{Name: "scars", Platform: "golang", Quota: quota.Unlimited}
	s.conn.Apps().Insert(app)
	defer s.conn.Apps().Remove(bson.M{"name": app.Name})
	err := app.AddUnits(2, "web", nil)
	c.Assert(err, check.NotNil)
	c.Assert(err.Error(), check.Equals, "App is not provisioned.")
}

func (s *S) TestAddUnitsIsAtomic(c *check.C) {
	app := App{
		Name: "warpaint", Platform: "golang",
		Quota: quota.Unlimited,
	}
	err := app.AddUnits(2, "web", nil)
	c.Assert(err, check.NotNil)
	_, err = GetByName(app.Name)
	c.Assert(err, check.Equals, ErrAppNotFound)
}

func (s *S) TestRemoveUnitsWithQuota(c *check.C) {
	a := App{
		Name:  "ble",
		Quota: quota.Quota{Limit: 6, InUse: 6},
	}
	err := s.conn.Apps().Insert(a)
	c.Assert(err, check.IsNil)
	defer s.conn.Apps().Remove(bson.M{"name": a.Name})
	s.provisioner.Provision(&a)
	defer s.provisioner.Destroy(&a)
	s.provisioner.AddUnits(&a, 5, "web", nil)
	defer s.provisioner.Destroy(&a)
	err = a.RemoveUnits(4, "web", nil)
	c.Assert(err, check.IsNil)
	err = tsurutest.WaitCondition(2e9, func() bool {
		app, appErr := GetByName(a.Name)
		if appErr != nil {
			c.Log(appErr)
			return false
		}
		return app.Quota.InUse == 1
	})
	c.Assert(err, check.IsNil)
}

func (s *S) TestRemoveUnits(c *check.C) {
	var calls int32
	ts := httptest.NewServer(http.HandlerFunc(func(w http.ResponseWriter, r *http.Request) {
		atomic.AddInt32(&calls, 1)
		w.WriteHeader(http.StatusNoContent)
	}))
	srvc := service.Service{Name: "mysql", Endpoint: map[string]string{"production": ts.URL}}
	err := srvc.Create()
	c.Assert(err, check.IsNil)
	defer s.conn.Services().Remove(bson.M{"_id": "mysql"})
	app := App{
		Name:     "chemistry",
		Platform: "python",
		Quota:    quota.Unlimited,
	}
	instance := service.ServiceInstance{
		Name:        "my-inst",
		ServiceName: "mysql",
		Teams:       []string{s.team.Name},
		Apps:        []string{app.Name},
	}
	instance.Create()
	defer s.conn.ServiceInstances().Remove(bson.M{"name": "my-inst"})
	err = s.conn.Apps().Insert(app)
	c.Assert(err, check.IsNil)
	defer s.conn.Apps().Remove(bson.M{"name": app.Name})
	c.Assert(err, check.IsNil)
	s.provisioner.Provision(&app)
	defer s.provisioner.Destroy(&app)
	err = app.AddUnits(2, "web", nil)
	c.Assert(err, check.IsNil)
	err = app.AddUnits(2, "worker", nil)
	c.Assert(err, check.IsNil)
	err = app.AddUnits(2, "web", nil)
	c.Assert(err, check.IsNil)
	buf := bytes.NewBuffer(nil)
	err = app.RemoveUnits(2, "worker", buf)
	c.Assert(err, check.IsNil)
	c.Assert(buf.String(), check.Equals, "removing 2 units")
	err = tsurutest.WaitCondition(2e9, func() bool {
		gotApp, inErr := GetByName(app.Name)
		if inErr != nil {
			c.Log(inErr)
			return false
		}
		units, inErr := app.Units()
		c.Assert(inErr, check.IsNil)
		return len(units) == 4 && gotApp.Quota.InUse == 4
	})
	c.Assert(err, check.IsNil)
	ts.Close()
	units, err := app.Units()
	c.Assert(err, check.IsNil)
	for _, unit := range units {
		c.Assert(unit.ProcessName, check.Equals, "web")
	}
}

func (s *S) TestRemoveUnitsInvalidValues(c *check.C) {
	var tests = []struct {
		n        uint
		expected string
	}{
		{0, "cannot remove 0 units"},
		{4, "too many units to remove"},
	}
	app := App{
		Name:     "chemistryii",
		Platform: "python",
	}
	err := s.conn.Apps().Insert(app)
	c.Assert(err, check.IsNil)
	defer s.conn.Apps().Remove(bson.M{"name": app.Name})
	s.provisioner.Provision(&app)
	defer s.provisioner.Destroy(&app)
	s.provisioner.AddUnits(&app, 3, "web", nil)
	for _, test := range tests {
		err := app.RemoveUnits(test.n, "web", nil)
		c.Check(err, check.ErrorMatches, test.expected)
	}
}

func (s *S) TestSetUnitStatus(c *check.C) {
	a := App{Name: "appName", Platform: "python"}
	s.provisioner.Provision(&a)
	defer s.provisioner.Destroy(&a)
	s.provisioner.AddUnits(&a, 3, "web", nil)
	units, err := a.Units()
	c.Assert(err, check.IsNil)
	err = a.SetUnitStatus(units[0].ID, provision.StatusError)
	c.Assert(err, check.IsNil)
	units, err = a.Units()
	c.Assert(err, check.IsNil)
	c.Assert(units[0].Status, check.Equals, provision.StatusError)
}

func (s *S) TestSetUnitStatusPartialID(c *check.C) {
	a := App{Name: "appName", Platform: "python"}
	s.provisioner.Provision(&a)
	defer s.provisioner.Destroy(&a)
	s.provisioner.AddUnits(&a, 3, "web", nil)
	units, err := a.Units()
	c.Assert(err, check.IsNil)
	name := units[0].ID
	err = a.SetUnitStatus(name[0:len(name)-2], provision.StatusError)
	c.Assert(err, check.IsNil)
	units, err = a.Units()
	c.Assert(err, check.IsNil)
	c.Assert(units[0].Status, check.Equals, provision.StatusError)
}

func (s *S) TestSetUnitStatusNotFound(c *check.C) {
	a := App{Name: "appName", Platform: "django"}
	err := a.SetUnitStatus("someunit", provision.StatusError)
	c.Assert(err, check.NotNil)
	e, ok := err.(*provision.UnitNotFoundError)
	c.Assert(ok, check.Equals, true)
	c.Assert(e.ID, check.Equals, "someunit")
}

func (s *S) TestUpdateUnitsStatus(c *check.C) {
	a := App{Name: "lapname", Platform: "python"}
	s.provisioner.Provision(&a)
	defer s.provisioner.Destroy(&a)
	s.provisioner.AddUnits(&a, 3, "web", nil)
	units, err := a.Units()
	c.Assert(err, check.IsNil)
	unitStates := []UpdateUnitsData{
		{ID: units[0].ID, Status: provision.Status("started")},
		{ID: units[1].ID, Status: provision.Status("stopped")},
		{ID: units[2].ID, Status: provision.Status("error")},
		{ID: units[2].ID + "-not-found", Status: provision.Status("error")},
	}
	result, err := UpdateUnitsStatus(unitStates)
	c.Assert(err, check.IsNil)
	expected := []UpdateUnitsResult{
		{ID: units[0].ID, Found: true},
		{ID: units[1].ID, Found: true},
		{ID: units[2].ID, Found: true},
		{ID: units[2].ID + "-not-found", Found: false},
	}
	c.Assert(result, check.DeepEquals, expected)
}

func (s *S) TestGrantAccess(c *check.C) {
	user := customUserWithPermission(c, "myuser", permission.Permission{
		Scheme:  permission.PermAppDeploy,
		Context: permission.Context(permission.CtxTeam, s.team.Name),
	})
	app := App{Name: "appName", Platform: "django", Teams: []string{"acid-rain", "zito"}}
	err := s.conn.Apps().Insert(app)
	c.Assert(err, check.IsNil)
	defer s.conn.Apps().Remove(bson.M{"name": app.Name})
	err = repository.Manager().CreateRepository(app.Name, nil)
	c.Assert(err, check.IsNil)
	err = app.Grant(&s.team)
	c.Assert(err, check.IsNil)
	err = s.conn.Apps().Find(bson.M{"name": app.Name}).One(&app)
	c.Assert(err, check.IsNil)
	c.Assert(app.Teams, check.DeepEquals, []string{"acid-rain", "zito", s.team.Name})
	grants, err := repositorytest.Granted(app.Name)
	c.Assert(err, check.IsNil)
	c.Assert(grants, check.DeepEquals, []string{user.Email})
}

func (s *S) TestGrantAccessFailsIfTheTeamAlreadyHasAccessToTheApp(c *check.C) {
	a := App{Name: "appName", Platform: "django", Teams: []string{s.team.Name}}
	err := a.Grant(&s.team)
	c.Assert(err, check.Equals, ErrAlreadyHaveAccess)
}

func (s *S) TestRevokeAccess(c *check.C) {
	user := customUserWithPermission(c, "myuser", permission.Permission{
		Scheme:  permission.PermAppDeploy,
		Context: permission.Context(permission.CtxTeam, s.team.Name),
	})
	team := auth.Team{Name: "abcd"}
	err := s.conn.Teams().Insert(team)
	c.Assert(err, check.IsNil)
	app := App{Name: "appName", Platform: "django", Teams: []string{s.team.Name, team.Name}}
	err = s.conn.Apps().Insert(app)
	c.Assert(err, check.IsNil)
	defer s.conn.Apps().Remove(bson.M{"name": app.Name})
	err = repository.Manager().CreateRepository(app.Name, nil)
	c.Assert(err, check.IsNil)
	err = repository.Manager().GrantAccess(app.Name, user.Email)
	c.Assert(err, check.IsNil)
	err = app.Revoke(&s.team)
	c.Assert(err, check.IsNil)
	err = s.conn.Apps().Find(bson.M{"name": app.Name}).One(&app)
	c.Assert(err, check.IsNil)
	_, found := app.findTeam(&s.team)
	c.Assert(found, check.Equals, false)
	grants, err := repositorytest.Granted(app.Name)
	c.Assert(err, check.IsNil)
	c.Assert(grants, check.HasLen, 0)
}

func (s *S) TestRevokeAccessKeepsUsersThatBelongToTwoTeams(c *check.C) {
	team := auth.Team{Name: "abcd"}
	err := s.conn.Teams().Insert(team)
	c.Assert(err, check.IsNil)
	user := customUserWithPermission(c, "myuser", permission.Permission{
		Scheme:  permission.PermAppDeploy,
		Context: permission.Context(permission.CtxTeam, s.team.Name),
	}, permission.Permission{
		Scheme:  permission.PermAppDeploy,
		Context: permission.Context(permission.CtxTeam, team.Name),
	})
	app := App{Name: "appName", Platform: "django", Teams: []string{s.team.Name, team.Name}}
	err = s.conn.Apps().Insert(app)
	c.Assert(err, check.IsNil)
	defer s.conn.Apps().Remove(bson.M{"name": app.Name})
	err = repository.Manager().CreateRepository(app.Name, nil)
	c.Assert(err, check.IsNil)
	err = repository.Manager().GrantAccess(app.Name, user.Email)
	c.Assert(err, check.IsNil)
	err = app.Revoke(&team)
	c.Assert(err, check.IsNil)
	err = s.conn.Apps().Find(bson.M{"name": app.Name}).One(&app)
	c.Assert(err, check.IsNil)
	_, found := app.findTeam(&team)
	c.Assert(found, check.Equals, false)
	grants, err := repositorytest.Granted(app.Name)
	c.Assert(err, check.IsNil)
	c.Assert(grants, check.DeepEquals, []string{user.Email})
}

func (s *S) TestRevokeAccessDoesntLeaveOrphanApps(c *check.C) {
	app := App{Name: "appName", Platform: "django", Teams: []string{s.team.Name}}
	err := s.conn.Apps().Insert(app)
	c.Assert(err, check.IsNil)
	defer s.conn.Apps().Remove(bson.M{"name": app.Name})
	err = repository.Manager().CreateRepository(app.Name, nil)
	c.Assert(err, check.IsNil)
	err = repository.Manager().GrantAccess(app.Name, s.user.Email)
	c.Assert(err, check.IsNil)
	err = app.Revoke(&s.team)
	c.Assert(err, check.Equals, ErrCannotOrphanApp)
}

func (s *S) TestRevokeAccessFailsIfTheTeamsDoesNotHaveAccessToTheApp(c *check.C) {
	a := App{Name: "appName", Platform: "django", Teams: []string{}}
	err := a.Revoke(&s.team)
	c.Assert(err, check.Equals, ErrNoAccess)
}

func (s *S) TestSetEnvNewAppsTheMapIfItIsNil(c *check.C) {
	a := App{Name: "how-many-more-times"}
	c.Assert(a.Env, check.IsNil)
	env := bind.EnvVar{Name: "PATH", Value: "/"}
	a.setEnv(env)
	c.Assert(a.Env, check.NotNil)
}

func (s *S) TestSetPublicEnvironmentVariableToApp(c *check.C) {
	a := App{Name: "appName", Platform: "django"}
	a.setEnv(bind.EnvVar{Name: "PATH", Value: "/", Public: true})
	env := a.Env["PATH"]
	c.Assert(env.Name, check.Equals, "PATH")
	c.Assert(env.Value, check.Equals, "/")
	c.Assert(env.Public, check.Equals, true)
}

func (s *S) TestSetPrivateEnvironmentVariableToApp(c *check.C) {
	a := App{Name: "appName", Platform: "django"}
	a.setEnv(bind.EnvVar{Name: "PATH", Value: "/", Public: false})
	env := a.Env["PATH"]
	c.Assert(env.Name, check.Equals, "PATH")
	c.Assert(env.Value, check.Equals, "/")
	c.Assert(env.Public, check.Equals, false)
}

func (s *S) TestSetMultiplePublicEnvironmentVariableToApp(c *check.C) {
	a := App{Name: "appName", Platform: "django"}
	a.setEnv(bind.EnvVar{Name: "PATH", Value: "/", Public: true})
	a.setEnv(bind.EnvVar{Name: "DATABASE", Value: "mongodb", Public: true})
	env := a.Env["PATH"]
	c.Assert(env.Name, check.Equals, "PATH")
	c.Assert(env.Value, check.Equals, "/")
	c.Assert(env.Public, check.Equals, true)
	env = a.Env["DATABASE"]
	c.Assert(env.Name, check.Equals, "DATABASE")
	c.Assert(env.Value, check.Equals, "mongodb")
	c.Assert(env.Public, check.Equals, true)
}

func (s *S) TestSetMultiplePrivateEnvironmentVariableToApp(c *check.C) {
	a := App{Name: "appName", Platform: "django"}
	a.setEnv(bind.EnvVar{Name: "PATH", Value: "/", Public: false})
	a.setEnv(bind.EnvVar{Name: "DATABASE", Value: "mongodb", Public: false})
	env := a.Env["PATH"]
	c.Assert(env.Name, check.Equals, "PATH")
	c.Assert(env.Value, check.Equals, "/")
	c.Assert(env.Public, check.Equals, false)
	env = a.Env["DATABASE"]
	c.Assert(env.Name, check.Equals, "DATABASE")
	c.Assert(env.Value, check.Equals, "mongodb")
	c.Assert(env.Public, check.Equals, false)
}

func (s *S) TestSetEnvRespectsThePublicOnlyFlagKeepPrivateVariablesWhenServiceSets(c *check.C) {
	a := App{
		Name: "myapp",
		Env: map[string]bind.EnvVar{
			"DATABASE_HOST": {
				Name:         "DATABASE_HOST",
				Value:        "localhost",
				Public:       false,
				InstanceName: "some service",
			},
		},
	}
	s.provisioner.PrepareOutput([]byte("exported"))
	err := s.conn.Apps().Insert(a)
	c.Assert(err, check.IsNil)
	defer s.conn.Apps().Remove(bson.M{"name": a.Name})
	envs := []bind.EnvVar{
		{
			Name:   "DATABASE_HOST",
			Value:  "remotehost",
			Public: false,
		},
		{
			Name:   "DATABASE_PASSWORD",
			Value:  "123",
			Public: true,
		},
	}
	err = s.provisioner.Provision(&a)
	c.Assert(err, check.IsNil)
	var buf bytes.Buffer
	err = a.setEnvsToApp(
		bind.SetEnvApp{
			Envs:          envs,
			PublicOnly:    true,
			ShouldRestart: true,
		}, &buf)
	c.Assert(err, check.IsNil)
	newApp, err := GetByName(a.Name)
	c.Assert(err, check.IsNil)
	expected := map[string]bind.EnvVar{
		"DATABASE_HOST": {
			Name:         "DATABASE_HOST",
			Value:        "localhost",
			Public:       false,
			InstanceName: "some service",
		},
		"DATABASE_PASSWORD": {
			Name:   "DATABASE_PASSWORD",
			Value:  "123",
			Public: true,
		},
	}
	c.Assert(newApp.Env, check.DeepEquals, expected)
	c.Assert(s.provisioner.Restarts(&a, ""), check.Equals, 1)
	c.Assert(buf.String(), check.Equals, "---- Setting 2 new environment variables ----\nrestarting app")
}

func (s *S) TestSetEnvRespectsThePublicOnlyFlagOverwrittenAllVariablesWhenItsFalse(c *check.C) {
	a := App{
		Name: "myapp",
		Env: map[string]bind.EnvVar{
			"DATABASE_HOST": {
				Name:   "DATABASE_HOST",
				Value:  "localhost",
				Public: false,
			},
		},
	}
	s.provisioner.PrepareOutput([]byte("exported"))
	err := s.conn.Apps().Insert(a)
	c.Assert(err, check.IsNil)
	defer s.conn.Apps().Remove(bson.M{"name": a.Name})
	envs := []bind.EnvVar{
		{
			Name:   "DATABASE_HOST",
			Value:  "remotehost",
			Public: true,
		},
		{
			Name:   "DATABASE_PASSWORD",
			Value:  "123",
			Public: true,
		},
	}
	err = s.provisioner.Provision(&a)
	c.Assert(err, check.IsNil)
	err = a.setEnvsToApp(
		bind.SetEnvApp{
			Envs:          envs,
			PublicOnly:    false,
			ShouldRestart: true,
		}, nil)
	c.Assert(err, check.IsNil)
	newApp, err := GetByName(a.Name)
	c.Assert(err, check.IsNil)
	expected := map[string]bind.EnvVar{
		"DATABASE_HOST": {
			Name:   "DATABASE_HOST",
			Value:  "remotehost",
			Public: true,
		},
		"DATABASE_PASSWORD": {
			Name:   "DATABASE_PASSWORD",
			Value:  "123",
			Public: true,
		},
	}
	c.Assert(newApp.Env, check.DeepEquals, expected)
	c.Assert(s.provisioner.Restarts(&a, ""), check.Equals, 1)
}

func (s *S) TestSetEnvWithNoRestartFlag(c *check.C) {
	a := App{
		Name: "myapp",
		Env: map[string]bind.EnvVar{
			"DATABASE_HOST": {
				Name:   "DATABASE_HOST",
				Value:  "localhost",
				Public: false,
			},
		},
	}
	s.provisioner.PrepareOutput([]byte("exported"))
	err := s.conn.Apps().Insert(a)
	c.Assert(err, check.IsNil)
	defer s.conn.Apps().Remove(bson.M{"name": a.Name})
	envs := []bind.EnvVar{
		{
			Name:   "DATABASE_HOST",
			Value:  "remotehost",
			Public: true,
		},
		{
			Name:   "DATABASE_PASSWORD",
			Value:  "123",
			Public: true,
		},
	}
	err = s.provisioner.Provision(&a)
	c.Assert(err, check.IsNil)
	err = a.setEnvsToApp(
		bind.SetEnvApp{
			Envs:          envs,
			PublicOnly:    false,
			ShouldRestart: false,
		}, nil)
	c.Assert(err, check.IsNil)
	newApp, err := GetByName(a.Name)
	c.Assert(err, check.IsNil)
	expected := map[string]bind.EnvVar{
		"DATABASE_HOST": {
			Name:   "DATABASE_HOST",
			Value:  "remotehost",
			Public: true,
		},
		"DATABASE_PASSWORD": {
			Name:   "DATABASE_PASSWORD",
			Value:  "123",
			Public: true,
		},
	}
	c.Assert(newApp.Env, check.DeepEquals, expected)
	c.Assert(s.provisioner.Restarts(&a, ""), check.Equals, 0)
}

func (s *S) TestSetEnvsWhenAppHaveNoUnits(c *check.C) {
	a := App{
		Name: "myapp",
		Env: map[string]bind.EnvVar{
			"DATABASE_HOST": {
				Name:   "DATABASE_HOST",
				Value:  "localhost",
				Public: false,
			},
		},
	}
	s.provisioner.PrepareOutput([]byte("exported"))
	err := s.conn.Apps().Insert(a)
	c.Assert(err, check.IsNil)
	defer s.conn.Apps().Remove(bson.M{"name": a.Name})
	envs := []bind.EnvVar{
		{
			Name:   "DATABASE_HOST",
			Value:  "remotehost",
			Public: true,
		},
		{
			Name:   "DATABASE_PASSWORD",
			Value:  "123",
			Public: true,
		},
	}
	err = s.provisioner.Provision(&a)
	c.Assert(err, check.IsNil)
	err = a.setEnvsToApp(
		bind.SetEnvApp{
			Envs:          envs,
			PublicOnly:    false,
			ShouldRestart: false,
		}, nil)
	c.Assert(err, check.IsNil)
	newApp, err := GetByName(a.Name)
	c.Assert(err, check.IsNil)
	expected := map[string]bind.EnvVar{
		"DATABASE_HOST": {
			Name:   "DATABASE_HOST",
			Value:  "remotehost",
			Public: true,
		},
		"DATABASE_PASSWORD": {
			Name:   "DATABASE_PASSWORD",
			Value:  "123",
			Public: true,
		},
	}
	c.Assert(newApp.Env, check.DeepEquals, expected)
	c.Assert(s.provisioner.Restarts(&a, ""), check.Equals, 0)
}

func (s *S) TestUnsetEnvRespectsThePublicOnlyFlagKeepPrivateVariablesWhenItsTrue(c *check.C) {
	a := App{
		Name: "myapp",
		Env: map[string]bind.EnvVar{
			"DATABASE_HOST": {
				Name:   "DATABASE_HOST",
				Value:  "localhost",
				Public: false,
			},
			"DATABASE_PASSWORD": {
				Name:   "DATABASE_PASSWORD",
				Value:  "123",
				Public: true,
			},
		},
		Quota: quota.Quota{
			Limit: 10,
		},
	}
	s.provisioner.PrepareOutput([]byte("exported"))
	err := s.conn.Apps().Insert(a)
	c.Assert(err, check.IsNil)
	defer s.conn.Apps().Remove(bson.M{"name": a.Name})
	err = s.provisioner.Provision(&a)
	c.Assert(err, check.IsNil)
	err = a.AddUnits(1, "web", nil)
	c.Assert(err, check.IsNil)
	err = a.UnsetEnvs(
		bind.UnsetEnvApp{
			VariableNames: []string{"DATABASE_HOST", "DATABASE_PASSWORD"},
			PublicOnly:    true,
			ShouldRestart: true,
		}, nil)
	c.Assert(err, check.IsNil)
	newApp, err := GetByName(a.Name)
	c.Assert(err, check.IsNil)
	expected := map[string]bind.EnvVar{
		"DATABASE_HOST": {
			Name:   "DATABASE_HOST",
			Value:  "localhost",
			Public: false,
		},
	}
	c.Assert(newApp.Env, check.DeepEquals, expected)
	c.Assert(s.provisioner.Restarts(&a, ""), check.Equals, 1)
}

func (s *S) TestUnsetEnvRespectsThePublicOnlyFlagUnsettingAllVariablesWhenItsFalse(c *check.C) {
	a := App{
		Name: "myapp",
		Env: map[string]bind.EnvVar{
			"DATABASE_HOST": {
				Name:   "DATABASE_HOST",
				Value:  "localhost",
				Public: false,
			},
			"DATABASE_PASSWORD": {
				Name:   "DATABASE_PASSWORD",
				Value:  "123",
				Public: true,
			},
		},
		Quota: quota.Quota{
			Limit: 10,
		},
	}
	s.provisioner.PrepareOutput([]byte("exported"))
	err := s.conn.Apps().Insert(a)
	c.Assert(err, check.IsNil)
	defer s.conn.Apps().Remove(bson.M{"name": a.Name})
	err = s.provisioner.Provision(&a)
	c.Assert(err, check.IsNil)
	err = a.AddUnits(1, "web", nil)
	c.Assert(err, check.IsNil)
	err = a.UnsetEnvs(
		bind.UnsetEnvApp{
			VariableNames: []string{"DATABASE_HOST", "DATABASE_PASSWORD"},
			PublicOnly:    false,
			ShouldRestart: true,
		}, nil)
	c.Assert(err, check.IsNil)
	newApp, err := GetByName(a.Name)
	c.Assert(err, check.IsNil)
	c.Assert(newApp.Env, check.DeepEquals, map[string]bind.EnvVar{})
	c.Assert(s.provisioner.Restarts(&a, ""), check.Equals, 1)
}

func (s *S) TestUnsetEnvWithNoRestartFlag(c *check.C) {
	a := App{
		Name: "myapp",
		Env: map[string]bind.EnvVar{
			"DATABASE_HOST": {
				Name:   "DATABASE_HOST",
				Value:  "localhost",
				Public: false,
			},
			"DATABASE_PASSWORD": {
				Name:   "DATABASE_PASSWORD",
				Value:  "123",
				Public: true,
			},
		},
		Quota: quota.Quota{
			Limit: 10,
		},
	}
	s.provisioner.PrepareOutput([]byte("exported"))
	err := s.conn.Apps().Insert(a)
	c.Assert(err, check.IsNil)
	defer s.conn.Apps().Remove(bson.M{"name": a.Name})
	err = s.provisioner.Provision(&a)
	c.Assert(err, check.IsNil)
	err = a.AddUnits(1, "web", nil)
	c.Assert(err, check.IsNil)
	err = a.UnsetEnvs(
		bind.UnsetEnvApp{
			VariableNames: []string{"DATABASE_HOST", "DATABASE_PASSWORD"},
			PublicOnly:    false,
			ShouldRestart: false,
		}, nil)
	c.Assert(err, check.IsNil)
	newApp, err := GetByName(a.Name)
	c.Assert(err, check.IsNil)
	c.Assert(newApp.Env, check.DeepEquals, map[string]bind.EnvVar{})
	c.Assert(s.provisioner.Restarts(&a, ""), check.Equals, 0)
}
func (s *S) TestUnsetEnvNoUnits(c *check.C) {
	a := App{
		Name: "myapp",
		Env: map[string]bind.EnvVar{
			"DATABASE_HOST": {
				Name:   "DATABASE_HOST",
				Value:  "localhost",
				Public: false,
			},
			"DATABASE_PASSWORD": {
				Name:   "DATABASE_PASSWORD",
				Value:  "123",
				Public: true,
			},
		},
	}
	s.provisioner.PrepareOutput([]byte("exported"))
	err := s.conn.Apps().Insert(a)
	c.Assert(err, check.IsNil)
	defer s.conn.Apps().Remove(bson.M{"name": a.Name})
	err = s.provisioner.Provision(&a)
	c.Assert(err, check.IsNil)
	err = a.UnsetEnvs(
		bind.UnsetEnvApp{
			VariableNames: []string{"DATABASE_HOST", "DATABASE_PASSWORD"},
			PublicOnly:    false,
			ShouldRestart: true,
		}, nil)
	c.Assert(err, check.IsNil)
	newApp, err := GetByName(a.Name)
	c.Assert(err, check.IsNil)
	c.Assert(newApp.Env, check.DeepEquals, map[string]bind.EnvVar{})
	c.Assert(s.provisioner.Restarts(&a, ""), check.Equals, 0)
}

func (s *S) TestGetEnvironmentVariableFromApp(c *check.C) {
	a := App{Name: "whole-lotta-love"}
	a.setEnv(bind.EnvVar{Name: "PATH", Value: "/"})
	v, err := a.getEnv("PATH")
	c.Assert(err, check.IsNil)
	c.Assert(v.Value, check.Equals, "/")
}

func (s *S) TestGetEnvReturnsErrorIfTheVariableIsNotDeclared(c *check.C) {
	a := App{Name: "what-is-and-what-should-never"}
	a.Env = make(map[string]bind.EnvVar)
	_, err := a.getEnv("PATH")
	c.Assert(err, check.NotNil)
}

func (s *S) TestGetEnvReturnsErrorIfTheEnvironmentMapIsNil(c *check.C) {
	a := App{Name: "what-is-and-what-should-never"}
	_, err := a.getEnv("PATH")
	c.Assert(err, check.NotNil)
}

func (s *S) TestInstanceEnvironmentReturnEnvironmentVariablesForTheServer(c *check.C) {
	envs := map[string]bind.EnvVar{
		"DATABASE_HOST": {Name: "DATABASE_HOST", Value: "localhost", Public: false, InstanceName: "mysql"},
		"DATABASE_USER": {Name: "DATABASE_USER", Value: "root", Public: true, InstanceName: "mysql"},
		"HOST":          {Name: "HOST", Value: "10.0.2.1", Public: false, InstanceName: "redis"},
	}
	expected := map[string]bind.EnvVar{
		"DATABASE_HOST": {Name: "DATABASE_HOST", Value: "localhost", Public: false, InstanceName: "mysql"},
		"DATABASE_USER": {Name: "DATABASE_USER", Value: "root", Public: true, InstanceName: "mysql"},
	}
	a := App{Name: "hi-there", Env: envs}
	c.Assert(a.InstanceEnv("mysql"), check.DeepEquals, expected)
}

func (s *S) TestInstanceEnvironmentDoesNotPanicIfTheEnvMapIsNil(c *check.C) {
	a := App{Name: "hi-there"}
	c.Assert(a.InstanceEnv("mysql"), check.DeepEquals, map[string]bind.EnvVar{})
}

func (s *S) TestAddCName(c *check.C) {
	app := &App{Name: "ktulu"}
	err := s.conn.Apps().Insert(app)
	c.Assert(err, check.IsNil)
	defer s.conn.Apps().Remove(bson.M{"name": app.Name})
	s.provisioner.Provision(app)
	defer s.provisioner.Destroy(app)
	err = app.AddCName("ktulu.mycompany.com")
	c.Assert(err, check.IsNil)
	app, err = GetByName(app.Name)
	c.Assert(err, check.IsNil)
	c.Assert(app.CName, check.DeepEquals, []string{"ktulu.mycompany.com"})
	err = app.AddCName("ktulu2.mycompany.com")
	c.Assert(err, check.IsNil)
	app, err = GetByName(app.Name)
	c.Assert(err, check.IsNil)
	c.Assert(app.CName, check.DeepEquals, []string{"ktulu.mycompany.com", "ktulu2.mycompany.com"})
}

func (s *S) TestAddCNameCantBeDuplicated(c *check.C) {
	app := &App{Name: "ktulu"}
	err := s.conn.Apps().Insert(app)
	c.Assert(err, check.IsNil)
	defer s.conn.Apps().Remove(bson.M{"name": app.Name})
	s.provisioner.Provision(app)
	defer s.provisioner.Destroy(app)
	err = app.AddCName("ktulu.mycompany.com")
	c.Assert(err, check.IsNil)
	err = app.AddCName("ktulu.mycompany.com")
	c.Assert(err, check.NotNil)
	c.Assert(err.Error(), check.Equals, "cname already exists!")
	app2 := &App{Name: "ktulu2"}
	err = s.conn.Apps().Insert(app2)
	c.Assert(err, check.IsNil)
	defer s.conn.Apps().Remove(bson.M{"name": app2.Name})
	err = app2.AddCName("ktulu.mycompany.com")
	c.Assert(err, check.NotNil)
	c.Assert(err.Error(), check.Equals, "cname already exists!")
}

func (s *S) TestAddCNameWithWildCard(c *check.C) {
	app := &App{Name: "ktulu"}
	err := s.conn.Apps().Insert(app)
	c.Assert(err, check.IsNil)
	defer s.conn.Apps().Remove(bson.M{"name": app.Name})
	s.provisioner.Provision(app)
	defer s.provisioner.Destroy(app)
	err = app.AddCName("*.mycompany.com")
	c.Assert(err, check.IsNil)
	app, err = GetByName(app.Name)
	c.Assert(err, check.IsNil)
	c.Assert(app.CName, check.DeepEquals, []string{"*.mycompany.com"})
}

func (s *S) TestAddCNameErrsOnInvalid(c *check.C) {
	app := &App{Name: "ktulu"}
	err := s.conn.Apps().Insert(app)
	c.Assert(err, check.IsNil)
	defer s.conn.Apps().Remove(bson.M{"name": app.Name})
	s.provisioner.Provision(app)
	defer s.provisioner.Destroy(app)
	err = app.AddCName("_ktulu.mycompany.com")
	c.Assert(err, check.NotNil)
	c.Assert(err.Error(), check.Equals, "Invalid cname")
}

func (s *S) TestAddCNamePartialUpdate(c *check.C) {
	a := &App{Name: "master", Platform: "puppet"}
	err := s.conn.Apps().Insert(a)
	c.Assert(err, check.IsNil)
	defer s.conn.Apps().Remove(bson.M{"name": a.Name})
	s.provisioner.Provision(a)
	defer s.provisioner.Destroy(a)
	other := App{Name: a.Name}
	err = other.AddCName("ktulu.mycompany.com")
	c.Assert(err, check.IsNil)
	a, err = GetByName(a.Name)
	c.Assert(a.Platform, check.Equals, "puppet")
	c.Assert(a.Name, check.Equals, "master")
	c.Assert(a.CName, check.DeepEquals, []string{"ktulu.mycompany.com"})
}

func (s *S) TestAddCNameUnknownApp(c *check.C) {
	a := App{Name: "ktulu"}
	err := a.AddCName("ktulu.mycompany.com")
	c.Assert(err, check.NotNil)
}

func (s *S) TestAddCNameValidatesTheCName(c *check.C) {
	var data = []struct {
		input string
		valid bool
	}{
		{"ktulu.mycompany.com", true},
		{"ktulu-super.mycompany.com", true},
		{"ktulu_super.mycompany.com", true},
		{"KTULU.MYCOMPANY.COM", true},
		{"ktulu", true},
		{"KTULU", true},
		{"http://ktulu.mycompany.com", false},
		{"http:ktulu.mycompany.com", false},
		{"/ktulu.mycompany.com", false},
		{".ktulu.mycompany.com", false},
		{"0800.com", true},
		{"-0800.com", false},
		{"", true},
	}
	a := App{Name: "live-to-die"}
	err := s.conn.Apps().Insert(a)
	c.Assert(err, check.IsNil)
	defer s.conn.Apps().Remove(bson.M{"name": a.Name})
	s.provisioner.Provision(&a)
	defer s.provisioner.Destroy(&a)
	for _, t := range data {
		err := a.AddCName(t.input)
		if !t.valid {
			c.Check(err.Error(), check.Equals, "Invalid cname")
		} else {
			c.Check(err, check.IsNil)
		}
	}
}

func (s *S) TestAddCNameCallsProvisionerSetCName(c *check.C) {
	a := App{Name: "ktulu"}
	err := s.conn.Apps().Insert(a)
	c.Assert(err, check.IsNil)
	defer s.conn.Apps().Remove(bson.M{"name": a.Name})
	s.provisioner.Provision(&a)
	defer s.provisioner.Destroy(&a)
	err = a.AddCName("ktulu.mycompany.com", "ktulu2.mycompany.com")
	c.Assert(err, check.IsNil)
	hasCName := s.provisioner.HasCName(&a, "ktulu.mycompany.com")
	c.Assert(hasCName, check.Equals, true)
	hasCName = s.provisioner.HasCName(&a, "ktulu2.mycompany.com")
	c.Assert(hasCName, check.Equals, true)
}

func (s *S) TestRemoveCNameRemovesFromDatabase(c *check.C) {
	a := &App{Name: "ktulu"}
	err := s.conn.Apps().Insert(a)
	c.Assert(err, check.IsNil)
	defer s.conn.Apps().Remove(bson.M{"name": a.Name})
	s.provisioner.Provision(a)
	defer s.provisioner.Destroy(a)
	err = a.AddCName("ktulu.mycompany.com")
	c.Assert(err, check.IsNil)
	err = a.RemoveCName("ktulu.mycompany.com")
	c.Assert(err, check.IsNil)
	a, err = GetByName(a.Name)
	c.Assert(err, check.IsNil)
	c.Assert(a.CName, check.DeepEquals, []string{})
}

func (s *S) TestRemoveCNameWhichNoExists(c *check.C) {
	a := &App{Name: "ktulu"}
	err := s.conn.Apps().Insert(a)
	c.Assert(err, check.IsNil)
	defer s.conn.Apps().Remove(bson.M{"name": a.Name})
	s.provisioner.Provision(a)
	defer s.provisioner.Destroy(a)
	err = a.RemoveCName("ktulu.mycompany.com")
	c.Assert(err, check.NotNil)
	c.Assert(err.Error(), check.Equals, "cname not exists!")
}

func (s *S) TestRemoveMoreThanOneCName(c *check.C) {
	a := &App{Name: "ktulu"}
	err := s.conn.Apps().Insert(a)
	c.Assert(err, check.IsNil)
	defer s.conn.Apps().Remove(bson.M{"name": a.Name})
	s.provisioner.Provision(a)
	defer s.provisioner.Destroy(a)
	err = a.AddCName("ktulu.mycompany.com")
	c.Assert(err, check.IsNil)
	err = a.AddCName("ktulu2.mycompany.com")
	c.Assert(err, check.IsNil)
	err = a.RemoveCName("ktulu.mycompany.com", "ktulu2.mycompany.com")
	c.Assert(err, check.IsNil)
	a, err = GetByName(a.Name)
	c.Assert(err, check.IsNil)
	c.Assert(a.CName, check.DeepEquals, []string{})
}

func (s *S) TestRemoveCNameRemovesFromRouter(c *check.C) {
	a := App{Name: "ktulu"}
	err := s.conn.Apps().Insert(a)
	c.Assert(err, check.IsNil)
	defer s.conn.Apps().Remove(bson.M{"name": a.Name})
	s.provisioner.Provision(&a)
	defer s.provisioner.Destroy(&a)
	err = a.AddCName("ktulu.mycompany.com")
	c.Assert(err, check.IsNil)
	err = a.RemoveCName("ktulu.mycompany.com")
	c.Assert(err, check.IsNil)
	hasCName := s.provisioner.HasCName(&a, "ktulu.mycompany.com")
	c.Assert(hasCName, check.Equals, false)
}

func (s *S) TestAddInstanceFirst(c *check.C) {
	a := &App{Name: "dark"}
	err := s.conn.Apps().Insert(a)
	c.Assert(err, check.IsNil)
	defer s.conn.Apps().Remove(bson.M{"name": a.Name})
	s.provisioner.Provision(a)
	defer s.provisioner.Destroy(a)
	instance := bind.ServiceInstance{
		Name: "myinstance",
		Envs: map[string]string{
			"DATABASE_HOST": "localhost",
			"DATABASE_PORT": "3306",
			"DATABASE_USER": "root",
		},
	}
	err = a.AddInstance(
		bind.InstanceApp{
			ServiceName:   "myservice",
			Instance:      instance,
			ShouldRestart: true,
		}, nil)
	c.Assert(err, check.IsNil)
	a, err = GetByName(a.Name)
	c.Assert(err, check.IsNil)
	expected := map[string][]bind.ServiceInstance{"myservice": {instance}}
	env, ok := a.Env[TsuruServicesEnvVar]
	c.Assert(ok, check.Equals, true)
	c.Assert(env.Public, check.Equals, false)
	c.Assert(env.Name, check.Equals, TsuruServicesEnvVar)
	var got map[string][]bind.ServiceInstance
	err = json.Unmarshal([]byte(env.Value), &got)
	c.Assert(err, check.IsNil)
	c.Assert(got, check.DeepEquals, expected)
	delete(a.Env, TsuruServicesEnvVar)
	c.Assert(a.Env, check.DeepEquals, map[string]bind.EnvVar{
		"DATABASE_HOST": {
			Name:         "DATABASE_HOST",
			Value:        "localhost",
			Public:       false,
			InstanceName: "myinstance",
		},
		"DATABASE_PORT": {
			Name:         "DATABASE_PORT",
			Value:        "3306",
			Public:       false,
			InstanceName: "myinstance",
		},
		"DATABASE_USER": {
			Name:         "DATABASE_USER",
			Value:        "root",
			Public:       false,
			InstanceName: "myinstance",
		},
	})
	c.Assert(s.provisioner.Restarts(a, ""), check.Equals, 0)
}

func (s *S) TestAddInstanceWithUnits(c *check.C) {
	a := &App{Name: "dark", Quota: quota.Quota{Limit: 10}}
	err := s.conn.Apps().Insert(a)
	c.Assert(err, check.IsNil)
	defer s.conn.Apps().Remove(bson.M{"name": a.Name})
	s.provisioner.Provision(a)
	defer s.provisioner.Destroy(a)
	err = a.AddUnits(1, "web", nil)
	c.Assert(err, check.IsNil)
	instance := bind.ServiceInstance{
		Name: "myinstance",
		Envs: map[string]string{
			"DATABASE_HOST": "localhost",
		},
	}
	err = a.AddInstance(
		bind.InstanceApp{
			ServiceName:   "myservice",
			Instance:      instance,
			ShouldRestart: true,
		}, nil)
	c.Assert(err, check.IsNil)
	a, err = GetByName(a.Name)
	c.Assert(err, check.IsNil)
	expected := map[string][]bind.ServiceInstance{"myservice": {instance}}
	env, ok := a.Env[TsuruServicesEnvVar]
	c.Assert(ok, check.Equals, true)
	c.Assert(env.Public, check.Equals, false)
	c.Assert(env.Name, check.Equals, TsuruServicesEnvVar)
	var got map[string][]bind.ServiceInstance
	err = json.Unmarshal([]byte(env.Value), &got)
	c.Assert(err, check.IsNil)
	c.Assert(got, check.DeepEquals, expected)
	delete(a.Env, TsuruServicesEnvVar)
	c.Assert(a.Env, check.DeepEquals, map[string]bind.EnvVar{
		"DATABASE_HOST": {
			Name:         "DATABASE_HOST",
			Value:        "localhost",
			Public:       false,
			InstanceName: "myinstance",
		},
	})
	c.Assert(s.provisioner.Restarts(a, ""), check.Equals, 1)
}

func (s *S) TestAddInstanceWithUnitsNoRestart(c *check.C) {
	a := &App{Name: "dark", Quota: quota.Quota{Limit: 10}}
	err := s.conn.Apps().Insert(a)
	c.Assert(err, check.IsNil)
	defer s.conn.Apps().Remove(bson.M{"name": a.Name})
	s.provisioner.Provision(a)
	defer s.provisioner.Destroy(a)
	err = a.AddUnits(1, "web", nil)
	c.Assert(err, check.IsNil)
	instance := bind.ServiceInstance{
		Name: "myinstance",
		Envs: map[string]string{
			"DATABASE_HOST": "localhost",
		},
	}
	err = a.AddInstance(
		bind.InstanceApp{
			ServiceName:   "myservice",
			Instance:      instance,
			ShouldRestart: false,
		}, nil)
	c.Assert(err, check.IsNil)
	a, err = GetByName(a.Name)
	c.Assert(err, check.IsNil)
	expected := map[string][]bind.ServiceInstance{"myservice": {instance}}
	env, ok := a.Env[TsuruServicesEnvVar]
	c.Assert(ok, check.Equals, true)
	c.Assert(env.Public, check.Equals, false)
	c.Assert(env.Name, check.Equals, TsuruServicesEnvVar)
	var got map[string][]bind.ServiceInstance
	err = json.Unmarshal([]byte(env.Value), &got)
	c.Assert(err, check.IsNil)
	c.Assert(got, check.DeepEquals, expected)
	delete(a.Env, TsuruServicesEnvVar)
	c.Assert(a.Env, check.DeepEquals, map[string]bind.EnvVar{
		"DATABASE_HOST": {
			Name:         "DATABASE_HOST",
			Value:        "localhost",
			Public:       false,
			InstanceName: "myinstance",
		},
	})
	c.Assert(s.provisioner.Restarts(a, ""), check.Equals, 0)
}

func (s *S) TestAddInstanceMultipleServices(c *check.C) {
	a := &App{
		Name: "dark",
		Env: map[string]bind.EnvVar{
			TsuruServicesEnvVar: {
				Name:   TsuruServicesEnvVar,
				Public: false,
				Value:  `{"mysql": [{"instance_name": "mydb", "envs": {"DATABASE_NAME": "mydb"}}]}`,
			},
		},
	}
	err := s.conn.Apps().Insert(a)
	c.Assert(err, check.IsNil)
	defer s.conn.Apps().Remove(bson.M{"name": a.Name})
	s.provisioner.Provision(a)
	defer s.provisioner.Destroy(a)
	instance1 := bind.ServiceInstance{
		Name: "myinstance",
		Envs: map[string]string{"DATABASE_NAME": "myinstance"},
	}
	err = a.AddInstance(
		bind.InstanceApp{
			ServiceName:   "mysql",
			Instance:      instance1,
			ShouldRestart: true,
		}, nil)
	c.Assert(err, check.IsNil)
	instance2 := bind.ServiceInstance{
		Name: "yourinstance",
		Envs: map[string]string{"DATABASE_NAME": "supermongo"},
	}
	err = a.AddInstance(
		bind.InstanceApp{
			ServiceName:   "mongodb",
			Instance:      instance2,
			ShouldRestart: true,
		}, nil)
	c.Assert(err, check.IsNil)
	expected := map[string][]bind.ServiceInstance{
		"mysql":   {bind.ServiceInstance{Name: "mydb", Envs: map[string]string{"DATABASE_NAME": "mydb"}}, instance1},
		"mongodb": {instance2},
	}
	a, err = GetByName(a.Name)
	c.Assert(err, check.IsNil)
	c.Assert(a.parsedTsuruServices(), check.DeepEquals, expected)
	delete(a.Env, "TSURU_SERVICES")
	c.Assert(a.Env, check.DeepEquals, map[string]bind.EnvVar{
		"DATABASE_NAME": {
			Name:         "DATABASE_NAME",
			Value:        "supermongo",
			Public:       false,
			InstanceName: "yourinstance",
		},
	})
}

func (s *S) TestAddInstanceAndRemoveInstanceMultipleServices(c *check.C) {
	a := &App{
		Name: "fuchsia",
	}
	err := s.conn.Apps().Insert(a)
	c.Assert(err, check.IsNil)
	defer s.conn.Apps().Remove(bson.M{"name": a.Name})
	s.provisioner.Provision(a)
	defer s.provisioner.Destroy(a)
	instance1 := bind.ServiceInstance{
		Name: "myinstance",
		Envs: map[string]string{"DATABASE_NAME": "myinstance"},
	}
	err = a.AddInstance(
		bind.InstanceApp{
			ServiceName:   "mysql",
			Instance:      instance1,
			ShouldRestart: true,
		}, nil)
	c.Assert(err, check.IsNil)
	instance2 := bind.ServiceInstance{
		Name: "yourinstance",
		Envs: map[string]string{"DATABASE_NAME": "supermongo"},
	}
	err = a.AddInstance(
		bind.InstanceApp{
			ServiceName:   "mongodb",
			Instance:      instance2,
			ShouldRestart: true,
		}, nil)
	c.Assert(err, check.IsNil)
	err = a.RemoveInstance(
		bind.InstanceApp{
			ServiceName:   "mysql",
			Instance:      instance1,
			ShouldRestart: true,
		}, nil)
	c.Assert(err, check.IsNil)
	expected := map[string][]bind.ServiceInstance{
		"mysql":   {},
		"mongodb": {instance2},
	}
	a, err = GetByName(a.Name)
	c.Assert(err, check.IsNil)
	c.Assert(a.parsedTsuruServices(), check.DeepEquals, expected)
	delete(a.Env, "TSURU_SERVICES")
	c.Assert(a.Env, check.DeepEquals, map[string]bind.EnvVar{
		"DATABASE_NAME": {
			Name:         "DATABASE_NAME",
			Value:        "supermongo",
			Public:       false,
			InstanceName: "yourinstance",
		},
	})
}

func (s *S) TestRemoveInstance(c *check.C) {
	a := &App{
		Name: "dark",
		Env: map[string]bind.EnvVar{
			TsuruServicesEnvVar: {
				Name:   TsuruServicesEnvVar,
				Public: false,
				Value:  `{"mysql": [{"instance_name": "mydb", "envs": {"DATABASE_NAME": "mydb"}}]}`,
			},
			"DATABASE_NAME": {
				Name:         "DATABASE_NAME",
				Public:       false,
				Value:        "mydb",
				InstanceName: "mydb",
			},
		},
	}
	err := s.conn.Apps().Insert(a)
	c.Assert(err, check.IsNil)
	defer s.conn.Apps().Remove(bson.M{"name": a.Name})
	s.provisioner.Provision(a)
	defer s.provisioner.Destroy(a)
	instance := bind.ServiceInstance{Name: "mydb", Envs: map[string]string{"DATABASE_NAME": "mydb"}}
	err = a.RemoveInstance(
		bind.InstanceApp{
			ServiceName:   "mysql",
			Instance:      instance,
			ShouldRestart: true,
		}, nil)
	c.Assert(err, check.IsNil)
	a, err = GetByName(a.Name)
	c.Assert(err, check.IsNil)
	env, ok := a.Env[TsuruServicesEnvVar]
	c.Assert(ok, check.Equals, true)
	c.Assert(env.Value, check.Equals, `{"mysql":[]}`)
	c.Assert(env.Public, check.Equals, false)
	c.Assert(env.Name, check.Equals, TsuruServicesEnvVar)
	delete(a.Env, TsuruServicesEnvVar)
	c.Assert(a.Env, check.DeepEquals, map[string]bind.EnvVar{})
	c.Assert(s.provisioner.Restarts(a, ""), check.Equals, 0)
}

func (s *S) TestRemoveInstanceShifts(c *check.C) {
	value := `{"mysql": [{"instance_name": "mydb", "envs": {"DATABASE_NAME": "mydb"}},
{"instance_name": "yourdb", "envs": {"DATABASE_NAME": "yourdb"}},
{"instance_name": "hisdb", "envs": {"DATABASE_NAME": "hisdb"}},
{"instance_name": "herdb", "envs": {"DATABASE_NAME": "herdb"}},
{"instance_name": "ourdb", "envs": {"DATABASE_NAME": "ourdb"}}
]}`
	a := &App{
		Name: "dark",
		Env: map[string]bind.EnvVar{
			TsuruServicesEnvVar: {
				Name:   TsuruServicesEnvVar,
				Public: false,
				Value:  value,
			},
		},
	}
	err := s.conn.Apps().Insert(a)
	c.Assert(err, check.IsNil)
	defer s.conn.Apps().Remove(bson.M{"name": a.Name})
	s.provisioner.Provision(a)
	defer s.provisioner.Destroy(a)
	instance := bind.ServiceInstance{Name: "hisdb"}
	err = a.RemoveInstance(
		bind.InstanceApp{
			ServiceName:   "mysql",
			Instance:      instance,
			ShouldRestart: true,
		}, nil)
	c.Assert(err, check.IsNil)
	expected := map[string][]bind.ServiceInstance{
		"mysql": {
			bind.ServiceInstance{Name: "mydb", Envs: map[string]string{"DATABASE_NAME": "mydb"}},
			bind.ServiceInstance{Name: "yourdb", Envs: map[string]string{"DATABASE_NAME": "yourdb"}},
			bind.ServiceInstance{Name: "herdb", Envs: map[string]string{"DATABASE_NAME": "herdb"}},
			bind.ServiceInstance{Name: "ourdb", Envs: map[string]string{"DATABASE_NAME": "ourdb"}},
		},
	}
	a, err = GetByName(a.Name)
	c.Assert(err, check.IsNil)
	env, ok := a.Env[TsuruServicesEnvVar]
	c.Assert(ok, check.Equals, true)
	c.Assert(env.Public, check.Equals, false)
	c.Assert(env.Name, check.Equals, TsuruServicesEnvVar)
	var got map[string][]bind.ServiceInstance
	err = json.Unmarshal([]byte(env.Value), &got)
	c.Assert(err, check.IsNil)
	c.Assert(got, check.DeepEquals, expected)
}

func (s *S) TestRemoveInstanceNotFound(c *check.C) {
	a := &App{
		Name: "dark",
		Env: map[string]bind.EnvVar{
			TsuruServicesEnvVar: {
				Name:   TsuruServicesEnvVar,
				Public: false,
				Value:  `{"mysql": [{"instance_name": "mydb", "envs": {"DATABASE_NAME": "mydb"}}]}`,
			},
		},
	}
	err := s.conn.Apps().Insert(a)
	c.Assert(err, check.IsNil)
	defer s.conn.Apps().Remove(bson.M{"name": a.Name})
	s.provisioner.Provision(a)
	defer s.provisioner.Destroy(a)
	instance := bind.ServiceInstance{Name: "yourdb"}
	err = a.RemoveInstance(
		bind.InstanceApp{
			ServiceName:   "mysql",
			Instance:      instance,
			ShouldRestart: true,
		}, nil)
	c.Assert(err, check.IsNil)
	a, err = GetByName(a.Name)
	c.Assert(err, check.IsNil)
	services := a.parsedTsuruServices()
	c.Assert(services, check.DeepEquals, map[string][]bind.ServiceInstance{
		"mysql": {
			{
				Name: "mydb",
				Envs: map[string]string{"DATABASE_NAME": "mydb"},
			},
		},
	})
}

func (s *S) TestRemoveInstanceServiceNotFound(c *check.C) {
	a := &App{
		Name: "dark",
		Env: map[string]bind.EnvVar{
			TsuruServicesEnvVar: {
				Name:   TsuruServicesEnvVar,
				Public: false,
				Value:  `{"mysql": [{"instance_name": "mydb", "envs": {"DATABASE_NAME": "mydb"}}]}`,
			},
		},
	}
	err := s.conn.Apps().Insert(a)
	c.Assert(err, check.IsNil)
	defer s.conn.Apps().Remove(bson.M{"name": a.Name})
	s.provisioner.Provision(a)
	defer s.provisioner.Destroy(a)
	instance := bind.ServiceInstance{Name: "mydb"}
	err = a.RemoveInstance(
		bind.InstanceApp{
			ServiceName:   "mongodb",
			Instance:      instance,
			ShouldRestart: true,
		}, nil)
	c.Assert(err, check.IsNil)
	a, err = GetByName(a.Name)
	c.Assert(err, check.IsNil)
	services := a.parsedTsuruServices()
	c.Assert(services, check.DeepEquals, map[string][]bind.ServiceInstance{
		"mysql": {
			{
				Name: "mydb",
				Envs: map[string]string{"DATABASE_NAME": "mydb"},
			},
		},
	})
}

func (s *S) TestRemoveInstanceWithUnits(c *check.C) {
	a := &App{
		Name: "dark",
		Env: map[string]bind.EnvVar{
			TsuruServicesEnvVar: {
				Name:   TsuruServicesEnvVar,
				Public: false,
				Value:  `{"mysql": [{"instance_name": "mydb", "envs": {"DATABASE_NAME": "mydb"}}]}`,
			},
			"DATABASE_NAME": {
				Name:         "DATABASE_NAME",
				Public:       false,
				Value:        "mydb",
				InstanceName: "mydb",
			},
		},
		Quota: quota.Quota{Limit: 10},
	}
	err := s.conn.Apps().Insert(a)
	c.Assert(err, check.IsNil)
	defer s.conn.Apps().Remove(bson.M{"name": a.Name})
	s.provisioner.Provision(a)
	defer s.provisioner.Destroy(a)
	err = a.AddUnits(1, "web", nil)
	c.Assert(err, check.IsNil)
	instance := bind.ServiceInstance{Name: "mydb", Envs: map[string]string{"DATABASE_NAME": "mydb"}}
	err = a.RemoveInstance(
		bind.InstanceApp{
			ServiceName:   "mysql",
			Instance:      instance,
			ShouldRestart: true,
		}, nil)
	c.Assert(err, check.IsNil)
	a, err = GetByName(a.Name)
	c.Assert(err, check.IsNil)
	env, ok := a.Env[TsuruServicesEnvVar]
	c.Assert(ok, check.Equals, true)
	c.Assert(env.Value, check.Equals, `{"mysql":[]}`)
	c.Assert(env.Public, check.Equals, false)
	c.Assert(env.Name, check.Equals, TsuruServicesEnvVar)
	delete(a.Env, TsuruServicesEnvVar)
	c.Assert(a.Env, check.DeepEquals, map[string]bind.EnvVar{})
	c.Assert(s.provisioner.Restarts(a, ""), check.Equals, 1)
}

func (s *S) TestRemoveInstanceWithUnitsNoRestart(c *check.C) {
	a := &App{
		Name: "dark",
		Env: map[string]bind.EnvVar{
			TsuruServicesEnvVar: {
				Name:   TsuruServicesEnvVar,
				Public: false,
				Value:  `{"mysql": [{"instance_name": "mydb", "envs": {"DATABASE_NAME": "mydb"}}]}`,
			},
			"DATABASE_NAME": {
				Name:         "DATABASE_NAME",
				Public:       false,
				Value:        "mydb",
				InstanceName: "mydb",
			},
		},
		Quota: quota.Quota{Limit: 10},
	}
	err := s.conn.Apps().Insert(a)
	c.Assert(err, check.IsNil)
	defer s.conn.Apps().Remove(bson.M{"name": a.Name})
	s.provisioner.Provision(a)
	defer s.provisioner.Destroy(a)
	err = a.AddUnits(1, "web", nil)
	c.Assert(err, check.IsNil)
	instance := bind.ServiceInstance{Name: "mydb", Envs: map[string]string{"DATABASE_NAME": "mydb"}}
	err = a.RemoveInstance(
		bind.InstanceApp{
			ServiceName:   "mysql",
			Instance:      instance,
			ShouldRestart: false,
		}, nil)
	c.Assert(err, check.IsNil)
	a, err = GetByName(a.Name)
	c.Assert(err, check.IsNil)
	env, ok := a.Env[TsuruServicesEnvVar]
	c.Assert(ok, check.Equals, true)
	c.Assert(env.Value, check.Equals, `{"mysql":[]}`)
	c.Assert(env.Public, check.Equals, false)
	c.Assert(env.Name, check.Equals, TsuruServicesEnvVar)
	delete(a.Env, TsuruServicesEnvVar)
	c.Assert(a.Env, check.DeepEquals, map[string]bind.EnvVar{})
	c.Assert(s.provisioner.Restarts(a, ""), check.Equals, 0)
}

func (s *S) TestIsValid(c *check.C) {
	errMsg := "Invalid app name, your app should have at most 63 characters, containing only lower case letters, numbers or dashes, starting with a letter."
	var data = []struct {
		name     string
		expected string
	}{
		{"myappmyappmyappmyappmyappmyappmyappmyappmyappmyappmyappmyappmyapp", errMsg},
		{"myappmyappmyappmyappmyappmyappmyappmyappmyappmyappmyappmyappmyap", errMsg},
		{"myappmyappmyappmyappmyappmyappmyappmyappmyappmyappmyappmyappmya", ""},
		{"myApp", errMsg},
		{"my app", errMsg},
		{"123myapp", errMsg},
		{"myapp", ""},
		{"_theirapp", errMsg},
		{"my-app", ""},
		{"-myapp", errMsg},
		{"my_app", errMsg},
		{"b", ""},
		{InternalAppName, errMsg},
	}
	for _, d := range data {
		a := App{Name: d.name}
		if valid := a.validate(); valid != nil && valid.Error() != d.expected {
			c.Errorf("Is %q a valid app name? Expected: %v. Got: %v.", d.name, d.expected, valid)
		}
	}
}

func (s *S) TestRestart(c *check.C) {
	s.provisioner.PrepareOutput([]byte("not yaml")) // loadConf
	a := App{
		Name:     "someApp",
		Platform: "django",
		Teams:    []string{s.team.Name},
		Plan:     Plan{Router: "fake"},
	}
	s.provisioner.Provision(&a)
	defer s.provisioner.Destroy(&a)
	err := s.conn.Apps().Insert(a)
	c.Assert(err, check.IsNil)
	defer s.conn.Apps().Remove(bson.M{"name": a.Name})
	var b bytes.Buffer
	err = a.Restart("", &b)
	c.Assert(err, check.IsNil)
	c.Assert(b.String(), check.Matches, `(?s).*---- Restarting the app "someApp" ----.*`)
	restarts := s.provisioner.Restarts(&a, "")
	c.Assert(restarts, check.Equals, 1)
}

func (s *S) TestStop(c *check.C) {
	a := App{Name: "app"}
	s.provisioner.Provision(&a)
	defer s.provisioner.Destroy(&a)
	err := s.conn.Apps().Insert(a)
	c.Assert(err, check.IsNil)
	defer s.conn.Apps().Remove(bson.M{"name": a.Name})
	var buf bytes.Buffer
	err = a.Stop(&buf, "")
	c.Assert(err, check.IsNil)
	err = s.conn.Apps().Find(bson.M{"name": a.GetName()}).One(&a)
	c.Assert(err, check.IsNil)
	units, err := a.Units()
	c.Assert(err, check.IsNil)
	for _, u := range units {
		c.Assert(u.Status, check.Equals, provision.StatusStopped)
	}
}

func (s *S) TestSleep(c *check.C) {
	a := App{
		Name:     "someApp",
		Platform: "django",
		Teams:    []string{s.team.Name},
		Plan:     Plan{Router: "fake"},
	}
	err := s.conn.Apps().Insert(a)
	c.Assert(err, check.IsNil)
	s.provisioner.Provision(&a)
	defer s.provisioner.Destroy(&a)
	routertest.FakeRouter.AddBackend(a.Name)
	var b bytes.Buffer
	err = a.Start(&b, "")
	c.Assert(err, check.IsNil)
	proxyURL, err := url.Parse("http://example.com")
	c.Assert(err, check.IsNil)
	err = a.Sleep(&b, "", proxyURL)
	c.Assert(err, check.IsNil)
	sleeps := s.provisioner.Sleeps(&a, "")
	c.Assert(sleeps, check.Equals, 1)
	c.Assert(routertest.FakeRouter.HasRoute(a.Name, proxyURL.String()), check.Equals, true)
	routes, err := routertest.FakeRouter.Routes(a.Name)
	c.Assert(err, check.IsNil)
	c.Assert(routes, check.HasLen, 1)
}

func (s *S) TestLog(c *check.C) {
	a := App{Name: "newApp"}
	err := s.conn.Apps().Insert(a)
	c.Assert(err, check.IsNil)
	defer func() {
		s.conn.Apps().Remove(bson.M{"name": a.Name})
		s.logConn.Logs(a.Name).DropCollection()
	}()
	err = a.Log("last log msg", "tsuru", "outermachine")
	c.Assert(err, check.IsNil)
	var logs []Applog
	err = s.logConn.Logs(a.Name).Find(nil).All(&logs)
	c.Assert(err, check.IsNil)
	c.Assert(logs, check.HasLen, 1)
	c.Assert(logs[0].Message, check.Equals, "last log msg")
	c.Assert(logs[0].Source, check.Equals, "tsuru")
	c.Assert(logs[0].AppName, check.Equals, a.Name)
	c.Assert(logs[0].Unit, check.Equals, "outermachine")
}

func (s *S) TestLogShouldAddOneRecordByLine(c *check.C) {
	a := App{Name: "newApp"}
	err := s.conn.Apps().Insert(a)
	c.Assert(err, check.IsNil)
	defer func() {
		s.conn.Apps().Remove(bson.M{"name": a.Name})
		s.logConn.Logs(a.Name).DropCollection()
	}()
	err = a.Log("last log msg\nfirst log", "source", "machine")
	c.Assert(err, check.IsNil)
	var logs []Applog
	err = s.logConn.Logs(a.Name).Find(nil).Sort("$natural").All(&logs)
	c.Assert(err, check.IsNil)
	c.Assert(logs, check.HasLen, 2)
	c.Assert(logs[0].Message, check.Equals, "last log msg")
	c.Assert(logs[1].Message, check.Equals, "first log")
}

func (s *S) TestLogShouldNotLogBlankLines(c *check.C) {
	a := App{Name: "ich"}
	err := s.conn.Apps().Insert(a)
	c.Assert(err, check.IsNil)
	defer s.conn.Apps().Remove(bson.M{"name": a.Name})
	err = a.Log("some message", "tsuru", "machine")
	c.Assert(err, check.IsNil)
	err = a.Log("", "", "")
	c.Assert(err, check.IsNil)
	count, err := s.logConn.Logs(a.Name).Find(nil).Count()
	c.Assert(err, check.IsNil)
	c.Assert(count, check.Equals, 1)
}

func (s *S) TestLogWithListeners(c *check.C) {
	var logs struct {
		l []Applog
		sync.Mutex
	}
	a := App{
		Name: "newApp",
	}
	err := s.conn.Apps().Insert(a)
	c.Assert(err, check.IsNil)
	defer s.conn.Apps().Remove(bson.M{"name": a.Name})
	l, err := NewLogListener(&a, Applog{})
	c.Assert(err, check.IsNil)
	defer l.Close()
	go func() {
		for log := range l.c {
			logs.Lock()
			logs.l = append(logs.l, log)
			logs.Unlock()
		}
	}()
	err = a.Log("last log msg", "tsuru", "machine")
	c.Assert(err, check.IsNil)
	defer s.logConn.Logs(a.Name).DropCollection()
	done := make(chan bool, 1)
	q := make(chan bool)
	go func(quit chan bool) {
		for range time.Tick(1e3) {
			select {
			case <-quit:
				return
			default:
			}
			logs.Lock()
			if len(logs.l) == 1 {
				logs.Unlock()
				done <- true
				return
			}
			logs.Unlock()
		}
	}(q)
	select {
	case <-done:
	case <-time.After(2e9):
		defer close(q)
		c.Fatal("Timed out.")
	}
	logs.Lock()
	c.Assert(logs.l, check.HasLen, 1)
	log := logs.l[0]
	logs.Unlock()
	c.Assert(log.Message, check.Equals, "last log msg")
	c.Assert(log.Source, check.Equals, "tsuru")
	c.Assert(log.Unit, check.Equals, "machine")
}

func (s *S) TestLastLogs(c *check.C) {
	app := App{
		Name:     "app3",
		Platform: "vougan",
		Teams:    []string{s.team.Name},
	}
	err := s.conn.Apps().Insert(app)
	c.Assert(err, check.IsNil)
	defer s.conn.Apps().Remove(bson.M{"name": app.Name})
	for i := 0; i < 15; i++ {
		app.Log(strconv.Itoa(i), "tsuru", "rdaneel")
		time.Sleep(1e6) // let the time flow
	}
	app.Log("app3 log from circus", "circus", "rdaneel")
	logs, err := app.LastLogs(10, Applog{Source: "tsuru"})
	c.Assert(err, check.IsNil)
	c.Assert(logs, check.HasLen, 10)
	for i := 5; i < 15; i++ {
		c.Check(logs[i-5].Message, check.Equals, strconv.Itoa(i))
		c.Check(logs[i-5].Source, check.Equals, "tsuru")
	}
}

func (s *S) TestLastLogsUnitFilter(c *check.C) {
	app := App{
		Name:     "app3",
		Platform: "vougan",
		Teams:    []string{s.team.Name},
	}
	err := s.conn.Apps().Insert(app)
	c.Assert(err, check.IsNil)
	defer s.conn.Apps().Remove(bson.M{"name": app.Name})
	for i := 0; i < 15; i++ {
		app.Log(strconv.Itoa(i), "tsuru", "rdaneel")
		time.Sleep(1e6) // let the time flow
	}
	app.Log("app3 log from circus", "circus", "rdaneel")
	app.Log("app3 log from tsuru", "tsuru", "seldon")
	logs, err := app.LastLogs(10, Applog{Source: "tsuru", Unit: "rdaneel"})
	c.Assert(err, check.IsNil)
	c.Assert(logs, check.HasLen, 10)
	for i := 5; i < 15; i++ {
		c.Check(logs[i-5].Message, check.Equals, strconv.Itoa(i))
		c.Check(logs[i-5].Source, check.Equals, "tsuru")
	}
}

func (s *S) TestLastLogsEmpty(c *check.C) {
	app := App{
		Name:     "app33",
		Platform: "vougan",
		Teams:    []string{s.team.Name},
	}
	err := s.conn.Apps().Insert(app)
	c.Assert(err, check.IsNil)
	defer s.conn.Apps().Remove(bson.M{"name": app.Name})
	logs, err := app.LastLogs(10, Applog{Source: "tsuru"})
	c.Assert(err, check.IsNil)
	c.Assert(logs, check.DeepEquals, []Applog{})
}

type logDisabledFakeProvisioner struct {
	provisiontest.FakeProvisioner
}

func (p *logDisabledFakeProvisioner) LogsEnabled(app provision.App) (bool, string, error) {
	return false, "my doc msg", nil
}

func (s *S) TestLastLogsDisabled(c *check.C) {
	oldProvisioner := Provisioner
	defer func() { Provisioner = oldProvisioner }()
	Provisioner = &logDisabledFakeProvisioner{}
	app := App{
		Name:     "app3",
		Platform: "vougan",
		Teams:    []string{s.team.Name},
	}
	err := s.conn.Apps().Insert(app)
	c.Assert(err, check.IsNil)
	_, err = app.LastLogs(10, Applog{})
	c.Assert(err, check.ErrorMatches, "my doc msg")
}

func (s *S) TestGetTeams(c *check.C) {
	app := App{Name: "app", Teams: []string{s.team.Name}}
	teams := app.GetTeams()
	c.Assert(teams, check.HasLen, 1)
	c.Assert(teams[0].Name, check.Equals, s.team.Name)
}

func (s *S) TestGetUnits(c *check.C) {
	app := App{Name: "app"}
	s.provisioner.Provision(&app)
	defer s.provisioner.Destroy(&app)
	s.provisioner.AddUnits(&app, 1, "web", nil)
	bindUnits, err := app.GetUnits()
	c.Assert(err, check.IsNil)
	c.Assert(bindUnits, check.HasLen, 1)
	units, err := app.Units()
	c.Assert(err, check.IsNil)
	c.Assert(units[0].Ip, check.Equals, bindUnits[0].GetIp())
}

func (s *S) TestAppMarshalJSON(c *check.C) {
	repository.Manager().CreateRepository("name", nil)
	app := App{
		Name:        "name",
		Platform:    "Framework",
		Teams:       []string{"team1"},
		Ip:          "10.10.10.1",
		CName:       []string{"name.mycompany.com"},
		Owner:       "appOwner",
		Deploys:     7,
		Pool:        "test",
		Description: "description",
		Plan:        Plan{Name: "myplan", Memory: 64, Swap: 128, CpuShare: 100},
		TeamOwner:   "myteam",
	}
	expected := map[string]interface{}{
		"name":        "name",
		"platform":    "Framework",
		"repository":  "git@" + repositorytest.ServerHost + ":name.git",
		"teams":       []interface{}{"team1"},
		"units":       nil,
		"ip":          "10.10.10.1",
		"cname":       []interface{}{"name.mycompany.com"},
		"owner":       "appOwner",
		"deploys":     float64(7),
		"pool":        "test",
		"description": "description",
		"teamowner":   "myteam",
		"lock":        s.zeroLock,
		"plan": map[string]interface{}{
			"name":     "myplan",
			"memory":   float64(64),
			"swap":     float64(128),
			"cpushare": float64(100),
		},
	}
	data, err := app.MarshalJSON()
	c.Assert(err, check.IsNil)
	result := make(map[string]interface{})
	err = json.Unmarshal(data, &result)
	c.Assert(err, check.IsNil)
	c.Assert(result, check.DeepEquals, expected)
}

func (s *S) TestAppMarshalJSONWithoutRepository(c *check.C) {
	app := App{
		Name:        "name",
		Platform:    "Framework",
		Teams:       []string{"team1"},
		Ip:          "10.10.10.1",
		CName:       []string{"name.mycompany.com"},
		Owner:       "appOwner",
		Deploys:     7,
		Pool:        "pool1",
		Description: "description",
		Plan:        Plan{Name: "myplan", Memory: 64, Swap: 128, CpuShare: 100},
		TeamOwner:   "myteam",
	}
	expected := map[string]interface{}{
		"name":        "name",
		"platform":    "Framework",
		"repository":  "",
		"teams":       []interface{}{"team1"},
		"units":       nil,
		"ip":          "10.10.10.1",
		"cname":       []interface{}{"name.mycompany.com"},
		"owner":       "appOwner",
		"deploys":     float64(7),
		"pool":        "pool1",
		"description": "description",
		"teamowner":   "myteam",
		"lock":        s.zeroLock,
		"plan": map[string]interface{}{
			"name":     "myplan",
			"memory":   float64(64),
			"swap":     float64(128),
			"cpushare": float64(100),
		},
	}
	data, err := app.MarshalJSON()
	c.Assert(err, check.IsNil)
	result := make(map[string]interface{})
	err = json.Unmarshal(data, &result)
	c.Assert(err, check.IsNil)
	c.Assert(result, check.DeepEquals, expected)
}

func (s *S) TestRun(c *check.C) {
	s.provisioner.PrepareOutput([]byte("a lot of files"))
	app := App{Name: "myapp"}
	s.provisioner.Provision(&app)
	defer s.provisioner.Destroy(&app)
	s.provisioner.AddUnits(&app, 1, "web", nil)
	var buf bytes.Buffer
	err := app.Run("ls -lh", &buf, false)
	c.Assert(err, check.IsNil)
	c.Assert(buf.String(), check.Equals, "a lot of files")
	expected := "[ -f /home/application/apprc ] && source /home/application/apprc;"
	expected += " [ -d /home/application/current ] && cd /home/application/current;"
	expected += " ls -lh"
	cmds := s.provisioner.GetCmds(expected, &app)
	c.Assert(cmds, check.HasLen, 1)
	var logs []Applog
	timeout := time.After(5 * time.Second)
	for {
		logs, err = app.LastLogs(10, Applog{})
		c.Assert(err, check.IsNil)
		if len(logs) > 1 {
			break
		}
		select {
		case <-timeout:
			c.Fatal("timeout waiting for logs")
		default:
		}
		time.Sleep(10 * time.Millisecond)
	}
	c.Assert(err, check.IsNil)
	c.Assert(logs, check.HasLen, 2)
	c.Assert(logs[1].Message, check.Equals, "a lot of files")
	c.Assert(logs[1].Source, check.Equals, "app-run")
}

func (s *S) TestRunOnce(c *check.C) {
	s.provisioner.PrepareOutput([]byte("a lot of files"))
	app := App{
		Name: "myapp",
	}
	s.provisioner.Provision(&app)
	defer s.provisioner.Destroy(&app)
	s.provisioner.AddUnits(&app, 1, "web", nil)
	var buf bytes.Buffer
	err := app.Run("ls -lh", &buf, true)
	c.Assert(err, check.IsNil)
	c.Assert(buf.String(), check.Equals, "a lot of files")
	expected := "[ -f /home/application/apprc ] && source /home/application/apprc;"
	expected += " [ -d /home/application/current ] && cd /home/application/current;"
	expected += " ls -lh"
	cmds := s.provisioner.GetCmds(expected, &app)
	c.Assert(cmds, check.HasLen, 1)
}

func (s *S) TestRunWithoutEnv(c *check.C) {
	s.provisioner.PrepareOutput([]byte("a lot of files"))
	app := App{
		Name: "myapp",
	}
	s.provisioner.Provision(&app)
	defer s.provisioner.Destroy(&app)
	s.provisioner.AddUnits(&app, 1, "web", nil)
	var buf bytes.Buffer
	err := app.run("ls -lh", &buf, false)
	c.Assert(err, check.IsNil)
	c.Assert(buf.String(), check.Equals, "a lot of files")
	cmds := s.provisioner.GetCmds("ls -lh", &app)
	c.Assert(cmds, check.HasLen, 1)
}

func (s *S) TestEnvs(c *check.C) {
	app := App{
		Name: "time",
		Env: map[string]bind.EnvVar{
			"http_proxy": {
				Name:   "http_proxy",
				Value:  "http://theirproxy.com:3128/",
				Public: true,
			},
		},
	}
	env := app.Envs()
	c.Assert(env, check.DeepEquals, app.Env)
}

func (s *S) TestListReturnsAppsForAGivenUser(c *check.C) {
	a := App{
		Name:  "testapp",
		Teams: []string{s.team.Name},
	}
	a2 := App{
		Name:  "othertestapp",
		Teams: []string{"commonteam", s.team.Name},
	}
	err := s.conn.Apps().Insert(&a)
	c.Assert(err, check.IsNil)
	err = s.conn.Apps().Insert(&a2)
	c.Assert(err, check.IsNil)
	defer func() {
		s.conn.Apps().Remove(bson.M{"name": a.Name})
		s.conn.Apps().Remove(bson.M{"name": a2.Name})
	}()
	apps, err := List(nil)
	c.Assert(err, check.IsNil)
	c.Assert(len(apps), check.Equals, 2)
}

func (s *S) TestListReturnsAppsForAGivenUserFilteringByName(c *check.C) {
	a := App{
		Name:  "app1",
		Teams: []string{s.team.Name},
	}
	a2 := App{
		Name:  "app2",
		Teams: []string{s.team.Name},
	}
	a3 := App{
		Name:  "foo",
		Teams: []string{s.team.Name},
	}
	err := s.conn.Apps().Insert(&a)
	c.Assert(err, check.IsNil)
	err = s.conn.Apps().Insert(&a2)
	c.Assert(err, check.IsNil)
	err = s.conn.Apps().Insert(&a3)
	c.Assert(err, check.IsNil)
	defer func() {
		s.conn.Apps().Remove(bson.M{"name": a.Name})
		s.conn.Apps().Remove(bson.M{"name": a2.Name})
		s.conn.Apps().Remove(bson.M{"name": a3.Name})
	}()
	apps, err := List(&Filter{Name: "app\\d{1}"})
	c.Assert(err, check.IsNil)
	c.Assert(len(apps), check.Equals, 2)
}

func (s *S) TestListReturnsAppsForAGivenUserFilteringByPlatform(c *check.C) {
	a := App{
		Name:     "testapp",
		Teams:    []string{s.team.Name},
		Platform: "ruby",
	}
	a2 := App{
		Name:     "othertestapp",
		Teams:    []string{"commonteam", s.team.Name},
		Platform: "python",
	}
	err := s.conn.Apps().Insert(&a)
	c.Assert(err, check.IsNil)
	err = s.conn.Apps().Insert(&a2)
	c.Assert(err, check.IsNil)
	defer func() {
		s.conn.Apps().Remove(bson.M{"name": a.Name})
		s.conn.Apps().Remove(bson.M{"name": a2.Name})
	}()
	apps, err := List(&Filter{Platform: "ruby"})
	c.Assert(err, check.IsNil)
	c.Assert(len(apps), check.Equals, 1)
}

func (s *S) TestListReturnsAppsForAGivenUserFilteringByTeamOwner(c *check.C) {
	a := App{
		Name:      "testapp",
		Teams:     []string{s.team.Name},
		TeamOwner: "foo",
	}
	a2 := App{
		Name:      "othertestapp",
		Teams:     []string{"commonteam", s.team.Name},
		TeamOwner: "bar",
	}
	err := s.conn.Apps().Insert(&a)
	c.Assert(err, check.IsNil)
	err = s.conn.Apps().Insert(&a2)
	c.Assert(err, check.IsNil)
	defer func() {
		s.conn.Apps().Remove(bson.M{"name": a.Name})
		s.conn.Apps().Remove(bson.M{"name": a2.Name})
	}()
	apps, err := List(&Filter{TeamOwner: "foo"})
	c.Assert(err, check.IsNil)
	c.Assert(len(apps), check.Equals, 1)
}

func (s *S) TestListReturnsAppsForAGivenUserFilteringByOwner(c *check.C) {
	a := App{
		Name:  "testapp",
		Teams: []string{s.team.Name},
		Owner: "foo",
	}
	a2 := App{
		Name:  "othertestapp",
		Teams: []string{"commonteam", s.team.Name},
		Owner: "bar",
	}
	err := s.conn.Apps().Insert(&a)
	c.Assert(err, check.IsNil)
	err = s.conn.Apps().Insert(&a2)
	c.Assert(err, check.IsNil)
	defer func() {
		s.conn.Apps().Remove(bson.M{"name": a.Name})
		s.conn.Apps().Remove(bson.M{"name": a2.Name})
	}()
	apps, err := List(&Filter{UserOwner: "foo"})
	c.Assert(err, check.IsNil)
	c.Assert(len(apps), check.Equals, 1)
}

func (s *S) TestListReturnsAppsForAGivenUserFilteringByLockState(c *check.C) {
	a := App{
		Name:  "testapp",
		Teams: []string{s.team.Name},
		Owner: "foo",
	}
	a2 := App{
		Name:  "othertestapp",
		Teams: []string{"commonteam", s.team.Name},
		Owner: "bar",
		Lock: AppLock{
			Locked:      true,
			Reason:      "something",
			Owner:       s.user.Email,
			AcquireDate: time.Now(),
		},
	}
	err := s.conn.Apps().Insert(&a)
	c.Assert(err, check.IsNil)
	err = s.conn.Apps().Insert(&a2)
	c.Assert(err, check.IsNil)
	defer func() {
		s.conn.Apps().Remove(bson.M{"name": a.Name})
		s.conn.Apps().Remove(bson.M{"name": a2.Name})
	}()
	apps, err := List(&Filter{Locked: true})
	c.Assert(err, check.IsNil)
	c.Assert(len(apps), check.Equals, 1)
	c.Assert(apps[0].Name, check.Equals, "othertestapp")
}

func (s *S) TestListAll(c *check.C) {
	a := App{
		Name:  "testapp",
		Teams: []string{s.team.Name},
	}
	a2 := App{
		Name:  "othertestapp",
		Teams: []string{"commonteam", s.team.Name},
	}
	err := s.conn.Apps().Insert(&a)
	c.Assert(err, check.IsNil)
	err = s.conn.Apps().Insert(&a2)
	c.Assert(err, check.IsNil)
	defer func() {
		s.conn.Apps().Remove(bson.M{"name": a.Name})
		s.conn.Apps().Remove(bson.M{"name": a2.Name})
	}()
	apps, err := List(nil)
	c.Assert(err, check.IsNil)
	c.Assert(len(apps), check.Equals, 2)
}

func (s *S) TestListFilteringByName(c *check.C) {
	a := App{
		Name:  "app1",
		Teams: []string{s.team.Name},
	}
	a2 := App{
		Name:  "app2",
		Teams: []string{s.team.Name},
	}
	a3 := App{
		Name:  "foo",
		Teams: []string{s.team.Name},
	}
	err := s.conn.Apps().Insert(&a)
	c.Assert(err, check.IsNil)
	err = s.conn.Apps().Insert(&a2)
	c.Assert(err, check.IsNil)
	err = s.conn.Apps().Insert(&a3)
	c.Assert(err, check.IsNil)
	defer func() {
		s.conn.Apps().Remove(bson.M{"name": a.Name})
		s.conn.Apps().Remove(bson.M{"name": a2.Name})
		s.conn.Apps().Remove(bson.M{"name": a3.Name})
	}()
	apps, err := List(&Filter{Name: "app\\d{1}"})
	c.Assert(err, check.IsNil)
	c.Assert(len(apps), check.Equals, 2)
}

func (s *S) TestListFilteringByPlatform(c *check.C) {
	a := App{
		Name:     "testapp",
		Teams:    []string{s.team.Name},
		Platform: "ruby",
	}
	a2 := App{
		Name:     "othertestapp",
		Teams:    []string{s.team.Name},
		Platform: "python",
	}
	err := s.conn.Apps().Insert(&a)
	c.Assert(err, check.IsNil)
	err = s.conn.Apps().Insert(&a2)
	c.Assert(err, check.IsNil)
	defer func() {
		s.conn.Apps().Remove(bson.M{"name": a.Name})
		s.conn.Apps().Remove(bson.M{"name": a2.Name})
	}()
	apps, err := List(&Filter{Platform: "ruby"})
	c.Assert(err, check.IsNil)
	c.Assert(len(apps), check.Equals, 1)
}

func (s *S) TestListFilteringByOwner(c *check.C) {
	a := App{
		Name:  "testapp",
		Teams: []string{s.team.Name},
		Owner: "foo",
	}
	a2 := App{
		Name:  "othertestapp",
		Teams: []string{s.team.Name},
		Owner: "bar",
	}
	err := s.conn.Apps().Insert(&a)
	c.Assert(err, check.IsNil)
	err = s.conn.Apps().Insert(&a2)
	c.Assert(err, check.IsNil)
	defer func() {
		s.conn.Apps().Remove(bson.M{"name": a.Name})
		s.conn.Apps().Remove(bson.M{"name": a2.Name})
	}()
	apps, err := List(&Filter{UserOwner: "foo"})
	c.Assert(err, check.IsNil)
	c.Assert(len(apps), check.Equals, 1)
}

func (s *S) TestListFilteringByTeamOwner(c *check.C) {
	a := App{
		Name:      "testapp",
		Teams:     []string{s.team.Name},
		TeamOwner: "foo",
	}
	a2 := App{
		Name:      "othertestapp",
		Teams:     []string{s.team.Name},
		TeamOwner: "bar",
	}
	err := s.conn.Apps().Insert(&a)
	c.Assert(err, check.IsNil)
	err = s.conn.Apps().Insert(&a2)
	c.Assert(err, check.IsNil)
	defer func() {
		s.conn.Apps().Remove(bson.M{"name": a.Name})
		s.conn.Apps().Remove(bson.M{"name": a2.Name})
	}()
	apps, err := List(&Filter{TeamOwner: "foo"})
	c.Assert(err, check.IsNil)
	c.Assert(len(apps), check.Equals, 1)
}

func (s *S) TestListFilteringByPool(c *check.C) {
	opts := provision.AddPoolOptions{Name: "test2", Default: false}
	err := provision.AddPool(opts)
	c.Assert(err, check.IsNil)
	a := App{
		Name:  "testapp",
		Teams: []string{s.team.Name},
		Owner: "foo",
		Pool:  opts.Name,
	}
	a2 := App{
		Name:  "othertestapp",
		Teams: []string{s.team.Name},
		Owner: "bar",
		Pool:  s.Pool,
	}
	err = s.conn.Apps().Insert(&a)
	c.Assert(err, check.IsNil)
	err = s.conn.Apps().Insert(&a2)
	c.Assert(err, check.IsNil)
	defer func() {
		s.conn.Apps().Remove(bson.M{"name": a.Name})
		s.conn.Apps().Remove(bson.M{"name": a2.Name})
	}()
	apps, err := List(&Filter{Pool: s.Pool})
	c.Assert(err, check.IsNil)
	c.Assert(len(apps), check.Equals, 1)
	c.Assert(apps[0].Name, check.Equals, a2.Name)
	c.Assert(apps[0].Pool, check.Equals, a2.Pool)
}

func (s *S) TestListReturnsEmptyAppArrayWhenUserHasNoAccessToAnyApp(c *check.C) {
	apps, err := List(nil)
	c.Assert(err, check.IsNil)
	c.Assert(apps, check.DeepEquals, []App(nil))
}

func (s *S) TestListReturnsAllAppsWhenUsedWithNoFilters(c *check.C) {
	a := App{Name: "testApp", Teams: []string{"notAdmin", "noSuperUser"}}
	err := s.conn.Apps().Insert(&a)
	c.Assert(err, check.IsNil)
	defer s.conn.Apps().Remove(bson.M{"name": a.Name})
	apps, err := List(nil)
	c.Assert(len(apps), Greater, 0)
	c.Assert(apps[0].Name, check.Equals, "testApp")
	c.Assert(apps[0].Teams, check.DeepEquals, []string{"notAdmin", "noSuperUser"})
}

func (s *S) TestListFilteringExtraWithOr(c *check.C) {
	opts := provision.AddPoolOptions{Name: "test2", Default: false}
	err := provision.AddPool(opts)
	c.Assert(err, check.IsNil)
	a := App{
		Name:  "testapp1",
		Teams: []string{s.team.Name},
		Owner: "foo",
		Pool:  opts.Name,
	}
	a2 := App{
		Name:  "testapp2",
		Teams: []string{s.team.Name},
		Owner: "bar",
		Pool:  s.Pool,
	}
	a3 := App{
		Name:  "testapp3",
		Teams: []string{"otherteam"},
		Owner: "bar",
		Pool:  opts.Name,
	}
	err = s.conn.Apps().Insert(&a)
	c.Assert(err, check.IsNil)
	err = s.conn.Apps().Insert(&a2)
	c.Assert(err, check.IsNil)
	err = s.conn.Apps().Insert(&a3)
	c.Assert(err, check.IsNil)
	defer func() {
		s.conn.Apps().Remove(bson.M{"name": a.Name})
		s.conn.Apps().Remove(bson.M{"name": a2.Name})
		s.conn.Apps().Remove(bson.M{"name": a3.Name})
	}()
	f := &Filter{}
	f.ExtraIn("pool", s.Pool)
	f.ExtraIn("teams", "otherteam")
	apps, err := List(f)
	c.Assert(err, check.IsNil)
	var appNames []string
	for _, a := range apps {
		appNames = append(appNames, a.Name)
	}
	sort.Strings(appNames)
	c.Assert(appNames, check.DeepEquals, []string{a2.Name, a3.Name})
}

func (s *S) TestGetName(c *check.C) {
	a := App{Name: "something"}
	c.Assert(a.GetName(), check.Equals, a.Name)
}

func (s *S) TestGetIP(c *check.C) {
	a := App{Ip: "10.10.10.10"}
	c.Assert(a.GetIp(), check.Equals, a.Ip)
}

func (s *S) TestGetQuota(c *check.C) {
	a := App{Quota: quota.Unlimited}
	c.Assert(a.GetQuota(), check.DeepEquals, quota.Unlimited)
}

func (s *S) TestSetQuotaInUse(c *check.C) {
	app := App{Name: "someapp", Quota: quota.Quota{Limit: 5, InUse: 5}}
	err := s.conn.Apps().Insert(app)
	c.Assert(err, check.IsNil)
	defer s.conn.Apps().Remove(bson.M{"name": app.Name})
	err = app.SetQuotaInUse(3)
	c.Assert(err, check.IsNil)
	a, err := GetByName(app.Name)
	c.Assert(err, check.IsNil)
	c.Assert(a.Quota, check.DeepEquals, quota.Quota{Limit: 5, InUse: 3})
}

func (s *S) TestSetQuotaInUseNotFound(c *check.C) {
	app := App{Name: "someapp", Quota: quota.Quota{Limit: 5, InUse: 5}}
	err := app.SetQuotaInUse(3)
	c.Assert(err, check.Equals, ErrAppNotFound)
}

func (s *S) TestSetQuotaInUseUnlimited(c *check.C) {
	app := App{Name: "someapp", Quota: quota.Unlimited}
	err := s.conn.Apps().Insert(app)
	c.Assert(err, check.IsNil)
	defer s.conn.Apps().Remove(bson.M{"name": app.Name})
	err = app.SetQuotaInUse(3)
	c.Assert(err, check.IsNil)
	a, err := GetByName(app.Name)
	c.Assert(err, check.IsNil)
	c.Assert(a.Quota, check.DeepEquals, quota.Quota{Limit: -1, InUse: 3})

}

func (s *S) TestSetQuotaInUseInvalid(c *check.C) {
	app := App{Name: "someapp", Quota: quota.Quota{Limit: 5, InUse: 3}}
	err := app.SetQuotaInUse(6)
	c.Assert(err, check.NotNil)
	e, ok := err.(*quota.QuotaExceededError)
	c.Assert(ok, check.Equals, true)
	c.Assert(e.Available, check.Equals, uint(5))
	c.Assert(e.Requested, check.Equals, uint(6))
	err = app.SetQuotaInUse(-1)
	c.Assert(err, check.NotNil)
	c.Check(err.Error(), check.Equals, "invalid value, cannot be lesser than 0")
}

func (s *S) TestGetPlatform(c *check.C) {
	a := App{Platform: "django"}
	c.Assert(a.GetPlatform(), check.Equals, a.Platform)
}

func (s *S) TestGetDeploys(c *check.C) {
	a := App{Deploys: 3}
	c.Assert(a.GetDeploys(), check.Equals, a.Deploys)
}

func (s *S) TestGetMemory(c *check.C) {
	a := App{Plan: Plan{Memory: 10}}
	c.Assert(a.GetMemory(), check.Equals, a.Plan.Memory)
}

func (s *S) TestGetSwap(c *check.C) {
	a := App{Plan: Plan{Swap: 20}}
	c.Assert(a.GetSwap(), check.Equals, a.Plan.Swap)
}

func (s *S) TestAppUnits(c *check.C) {
	a := App{Name: "anycolor"}
	s.provisioner.Provision(&a)
	defer s.provisioner.Destroy(&a)
	s.provisioner.AddUnits(&a, 1, "web", nil)
	units, err := a.Units()
	c.Assert(err, check.IsNil)
	c.Assert(units, check.HasLen, 1)
}

func (s *S) TestAppAvailable(c *check.C) {
	a := App{
		Name: "anycolor",
	}
	s.provisioner.Provision(&a)
	defer s.provisioner.Destroy(&a)
	s.provisioner.AddUnits(&a, 1, "web", nil)
	c.Assert(a.Available(), check.Equals, true)
	s.provisioner.Stop(&a, "")
	c.Assert(a.Available(), check.Equals, false)
}

func (s *S) TestSwap(c *check.C) {
	var err error
	app1 := &App{Name: "app1", CName: []string{"cname"}}
	err = s.provisioner.Provision(app1)
	c.Assert(err, check.IsNil)
	app1.Ip, err = s.provisioner.Addr(app1)
	c.Assert(err, check.IsNil)
	oldIp1 := app1.Ip
	err = s.conn.Apps().Insert(app1)
	c.Assert(err, check.IsNil)
	app2 := &App{Name: "app2"}
	err = s.provisioner.Provision(app2)
	c.Assert(err, check.IsNil)
	app2.Ip, err = s.provisioner.Addr(app2)
	c.Assert(err, check.IsNil)
	oldIp2 := app2.Ip
	err = s.conn.Apps().Insert(app2)
	c.Assert(err, check.IsNil)
	defer func() {
		s.conn.Apps().Remove(bson.M{"name": app1.Name})
		s.conn.Apps().Remove(bson.M{"name": app2.Name})
	}()
	err = Swap(app1, app2)
	c.Assert(err, check.IsNil)
	c.Assert(app1.CName, check.IsNil)
	c.Assert(app2.CName, check.DeepEquals, []string{"cname"})
	c.Assert(app1.Ip, check.Equals, oldIp2)
	c.Assert(app2.Ip, check.Equals, oldIp1)
}

func (s *S) TestStart(c *check.C) {
	s.provisioner.PrepareOutput([]byte("not yaml")) // loadConf
	a := App{
		Name:     "someApp",
		Platform: "django",
		Teams:    []string{s.team.Name},
		Plan:     Plan{Router: "fake"},
	}
	s.provisioner.Provision(&a)
	defer s.provisioner.Destroy(&a)
	err := s.conn.Apps().Insert(a)
	c.Assert(err, check.IsNil)
	defer s.conn.Apps().Remove(bson.M{"name": a.Name})
	var b bytes.Buffer
	err = a.Start(&b, "")
	c.Assert(err, check.IsNil)
	starts := s.provisioner.Starts(&a, "")
	c.Assert(starts, check.Equals, 1)
}

func (s *S) TestStartAsleepApp(c *check.C) {
	a := App{Name: "my-test-app", Plan: Plan{Router: "fake"}}
	err := s.conn.Apps().Insert(a)
	c.Assert(err, check.IsNil)
	defer s.conn.Apps().Remove(bson.M{"name": a.Name})
	err = s.provisioner.Provision(&a)
	c.Assert(err, check.IsNil)
	defer s.provisioner.Destroy(&a)
	s.provisioner.AddUnits(&a, 1, "web", nil)

	var b bytes.Buffer
	err = a.Sleep(&b, "web", &url.URL{Scheme: "http", Host: "proxy:1234"})
	c.Assert(err, check.IsNil)
	units, err := a.Units()
	c.Assert(err, check.IsNil)
	for _, u := range units {
		c.Assert(u.Status, check.Not(check.Equals), provision.StatusStarted)
	}

	err = a.Start(&b, "web")
	c.Assert(err, check.IsNil)
	routes, err := routertest.FakeRouter.Routes(a.Name)
	c.Assert(err, check.IsNil)
	c.Assert(routes, check.HasLen, 1)
	c.Assert(routertest.FakeRouter.HasRoute(a.Name, "http://proxy:1234"), check.Equals, false)
	c.Assert(routertest.FakeRouter.HasRoute(a.Name, units[0].Address.String()), check.Equals, true)
}

func (s *S) TestRestartAsleepApp(c *check.C) {
	a := App{Name: "my-test-app", Plan: Plan{Router: "fake"}}
	err := s.conn.Apps().Insert(a)
	c.Assert(err, check.IsNil)
	defer s.conn.Apps().Remove(bson.M{"name": a.Name})
	err = s.provisioner.Provision(&a)
	c.Assert(err, check.IsNil)
	defer s.provisioner.Destroy(&a)
	s.provisioner.AddUnits(&a, 1, "web", nil)

	var b bytes.Buffer
	err = a.Sleep(&b, "web", &url.URL{Scheme: "http", Host: "proxy:1234"})
	c.Assert(err, check.IsNil)
	units, err := a.Units()
	c.Assert(err, check.IsNil)
	for _, u := range units {
		c.Assert(u.Status, check.Not(check.Equals), provision.StatusStarted)
	}

	err = a.Restart("web", &b)
	c.Assert(err, check.IsNil)
	routes, err := routertest.FakeRouter.Routes(a.Name)
	c.Assert(err, check.IsNil)
	c.Assert(routes, check.HasLen, 1)
	c.Assert(routertest.FakeRouter.HasRoute(a.Name, "http://proxy:1234"), check.Equals, false)
	c.Assert(routertest.FakeRouter.HasRoute(a.Name, units[0].Address.String()), check.Equals, true)
}

func (s *S) TestAppSetUpdatePlatform(c *check.C) {
	a := App{
		Name:     "someApp",
		Platform: "django",
		Teams:    []string{s.team.Name},
	}
	err := s.conn.Apps().Insert(a)
	c.Assert(err, check.IsNil)
	defer s.conn.Apps().Remove(bson.M{"name": a.Name})
	a.SetUpdatePlatform(true)
	app, err := GetByName("someApp")
	c.Assert(err, check.IsNil)
	c.Assert(app.UpdatePlatform, check.Equals, true)
}

func (s *S) TestAppAcquireApplicationLock(c *check.C) {
	a := App{
		Name: "someApp",
	}
	err := s.conn.Apps().Insert(a)
	c.Assert(err, check.IsNil)
	defer s.conn.Apps().Remove(bson.M{"name": a.Name})
	locked, err := AcquireApplicationLock(a.Name, "foo", "/something")
	c.Assert(err, check.IsNil)
	c.Assert(locked, check.Equals, true)
	app, err := GetByName("someApp")
	c.Assert(err, check.IsNil)
	c.Assert(app.Lock.Locked, check.Equals, true)
	c.Assert(app.Lock.Owner, check.Equals, "foo")
	c.Assert(app.Lock.Reason, check.Equals, "/something")
	c.Assert(app.Lock.AcquireDate, check.NotNil)
}

func (s *S) TestAppAcquireApplicationLockNonExistentApp(c *check.C) {
	locked, err := AcquireApplicationLock("myApp", "foo", "/something")
	c.Assert(err, check.IsNil)
	c.Assert(locked, check.Equals, false)
}

func (s *S) TestAppAcquireApplicationLockAlreadyLocked(c *check.C) {
	a := App{
		Name: "someApp",
		Lock: AppLock{
			Locked:      true,
			Reason:      "/app/my-app/deploy",
			Owner:       "someone",
			AcquireDate: time.Date(2048, time.November, 10, 10, 0, 0, 0, time.UTC),
		},
	}
	err := s.conn.Apps().Insert(a)
	c.Assert(err, check.IsNil)
	defer s.conn.Apps().Remove(bson.M{"name": a.Name})
	locked, err := AcquireApplicationLock(a.Name, "foo", "/something")
	c.Assert(err, check.IsNil)
	c.Assert(locked, check.Equals, false)
	app, err := GetByName("someApp")
	c.Assert(err, check.IsNil)
	c.Assert(app.Lock.Locked, check.Equals, true)
	c.Assert(app.Lock.Owner, check.Equals, "someone")
	c.Assert(app.Lock.Reason, check.Equals, "/app/my-app/deploy")
	c.Assert(app.Lock.AcquireDate, check.NotNil)
}

func (s *S) TestAppAcquireApplicationLockWait(c *check.C) {
	a := App{Name: "test-lock-app"}
	err := s.conn.Apps().Insert(a)
	c.Assert(err, check.IsNil)
	defer s.conn.Apps().Remove(bson.M{"name": a.Name})
	locked, err := AcquireApplicationLock(a.Name, "foo", "/something")
	c.Assert(err, check.IsNil)
	c.Assert(locked, check.Equals, true)
	wg := sync.WaitGroup{}
	wg.Add(1)
	defer wg.Wait()
	go func() {
		defer wg.Done()
		time.Sleep(time.Second)
		ReleaseApplicationLock(a.Name)
	}()
	locked, err = AcquireApplicationLockWait(a.Name, "zzz", "/other", 10*time.Second)
	c.Assert(err, check.IsNil)
	c.Assert(locked, check.Equals, true)
	app, err := GetByName(a.Name)
	c.Assert(err, check.IsNil)
	c.Assert(app.Lock.Locked, check.Equals, true)
	c.Assert(app.Lock.Owner, check.Equals, "zzz")
	c.Assert(app.Lock.Reason, check.Equals, "/other")
	c.Assert(app.Lock.AcquireDate, check.NotNil)
}

func (s *S) TestAppAcquireApplicationLockWaitWithoutRelease(c *check.C) {
	a := App{Name: "test-lock-app"}
	err := s.conn.Apps().Insert(a)
	c.Assert(err, check.IsNil)
	defer s.conn.Apps().Remove(bson.M{"name": a.Name})
	locked, err := AcquireApplicationLock(a.Name, "foo", "/something")
	c.Assert(err, check.IsNil)
	c.Assert(locked, check.Equals, true)
	locked, err = AcquireApplicationLockWait(a.Name, "zzz", "/other", 500*time.Millisecond)
	c.Assert(err, check.IsNil)
	c.Assert(locked, check.Equals, false)
	app, err := GetByName(a.Name)
	c.Assert(err, check.IsNil)
	c.Assert(app.Lock.Locked, check.Equals, true)
	c.Assert(app.Lock.Owner, check.Equals, "foo")
	c.Assert(app.Lock.Reason, check.Equals, "/something")
	c.Assert(app.Lock.AcquireDate, check.NotNil)
}

func (s *S) TestAppLockStringUnlocked(c *check.C) {
	lock := AppLock{Locked: false}
	c.Assert(lock.String(), check.Equals, "Not locked")
}

func (s *S) TestAppLockStringLocked(c *check.C) {
	lock := AppLock{
		Locked:      true,
		Reason:      "/app/my-app/deploy",
		Owner:       "someone",
		AcquireDate: time.Date(2048, time.November, 10, 10, 0, 0, 0, time.UTC),
	}
	c.Assert(lock.String(), check.Matches, "App locked by someone, running /app/my-app/deploy. Acquired in 2048-11-10T.*")
}

func (s *S) TestAppRegisterUnit(c *check.C) {
	a := App{Name: "appName", Platform: "python"}
	s.provisioner.Provision(&a)
	defer s.provisioner.Destroy(&a)
	s.provisioner.AddUnits(&a, 3, "web", nil)
	units, err := a.Units()
	c.Assert(err, check.IsNil)
	var ips []string
	for _, u := range units {
		ips = append(ips, u.Ip)
	}
	customData := map[string]interface{}{"x": "y"}
	err = a.RegisterUnit(units[0].ID, customData)
	c.Assert(err, check.IsNil)
	units, err = a.Units()
	c.Assert(err, check.IsNil)
	c.Assert(units[0].Ip, check.Equals, ips[0]+"-updated")
	c.Assert(units[1].Ip, check.Equals, ips[1])
	c.Assert(units[2].Ip, check.Equals, ips[2])
	c.Assert(s.provisioner.CustomData(&a), check.DeepEquals, customData)
}

func (s *S) TestAppRegisterUnitInvalidUnit(c *check.C) {
	a := App{Name: "appName", Platform: "python"}
	s.provisioner.Provision(&a)
	defer s.provisioner.Destroy(&a)
	err := a.RegisterUnit("oddity", nil)
	c.Assert(err, check.NotNil)
	e, ok := err.(*provision.UnitNotFoundError)
	c.Assert(ok, check.Equals, true)
	c.Assert(e.ID, check.Equals, "oddity")
}

func (s *S) TestAppValidateTeamOwner(c *check.C) {
	team := auth.Team{Name: "test"}
	err := s.conn.Teams().Insert(team)
	defer s.conn.Teams().Remove(bson.M{"_id": team.Name})
	c.Assert(err, check.IsNil)
	a := App{Name: "test", Platform: "python", TeamOwner: team.Name}
	s.provisioner.Provision(&a)
	defer s.provisioner.Destroy(&a)
	err = a.validateTeamOwner()
	c.Assert(err, check.IsNil)
}

func (s *S) TestAppValidateTeamOwnerSetAnTeamWhichNotExists(c *check.C) {
	a := App{Name: "test", Platform: "python", TeamOwner: "not-exists"}
	s.provisioner.Provision(&a)
	defer s.provisioner.Destroy(&a)
	err := a.validateTeamOwner()
	c.Assert(err, check.Equals, auth.ErrTeamNotFound)
}

func (s *S) TestAppSetPoolByTeamOwner(c *check.C) {
	opts := provision.AddPoolOptions{Name: "test"}
	err := provision.AddPool(opts)
	c.Assert(err, check.IsNil)
	defer provision.RemovePool("test")
	err = provision.AddTeamsToPool("test", []string{"test"})
	c.Assert(err, check.IsNil)
	app := App{
		Name:      "test",
		TeamOwner: "test",
	}
	err = app.SetPool()
	c.Assert(err, check.IsNil)
	c.Assert(app.Pool, check.Equals, "test")
}

func (s *S) TestAppSetPoolDefault(c *check.C) {
	opts := provision.AddPoolOptions{Name: "test", Public: true}
	err := provision.AddPool(opts)
	c.Assert(err, check.IsNil)
	defer provision.RemovePool("test")
	app := App{
		Name: "test",
	}
	err = app.SetPool()
	c.Assert(err, check.IsNil)
	c.Assert(app.Pool, check.Equals, "pool1")
}

func (s *S) TestAppSetPoolByPool(c *check.C) {
	opts := provision.AddPoolOptions{Name: "test"}
	err := provision.AddPool(opts)
	c.Assert(err, check.IsNil)
	defer provision.RemovePool("test")
	err = provision.AddTeamsToPool("test", []string{"test"})
	c.Assert(err, check.IsNil)
	opts = provision.AddPoolOptions{Name: "pool2"}
	err = provision.AddPool(opts)
	c.Assert(err, check.IsNil)
	defer provision.RemovePool("pool2")
	err = provision.AddTeamsToPool("pool2", []string{"test"})
	c.Assert(err, check.IsNil)
	app := App{
		Name:      "test",
		Pool:      "pool2",
		TeamOwner: "test",
	}
	err = app.SetPool()
	c.Assert(err, check.IsNil)
	c.Assert(app.Pool, check.Equals, "pool2")
}

func (s *S) TestAppSetPoolManyPools(c *check.C) {
	opts := provision.AddPoolOptions{Name: "test"}
	err := provision.AddPool(opts)
	c.Assert(err, check.IsNil)
	defer provision.RemovePool("test")
	err = provision.AddTeamsToPool("test", []string{"test"})
	c.Assert(err, check.IsNil)
	opts = provision.AddPoolOptions{Name: "pool2"}
	err = provision.AddPool(opts)
	c.Assert(err, check.IsNil)
	defer provision.RemovePool("pool2")
	err = provision.AddTeamsToPool("pool2", []string{"test"})
	c.Assert(err, check.IsNil)
	app := App{
		Name:      "test",
		TeamOwner: "test",
	}
	err = app.SetPool()
	c.Assert(err, check.NotNil)
	c.Assert(err.Error(), check.Equals, "you have access to more than one pool, please choose one in app creation")
}

func (s *S) TestAppSetPoolNoDefault(c *check.C) {
	err := provision.RemovePool("pool1")
	c.Assert(err, check.IsNil)
	opts := provision.AddPoolOptions{Name: "pool1"}
	defer provision.AddPool(opts)
	app := App{
		Name: "test",
	}
	err = app.SetPool()
	c.Assert(err, check.NotNil)
	c.Assert(app.Pool, check.Equals, "")
}

func (s *S) TestAppSetPoolUserDontHaveAccessToPool(c *check.C) {
	opts := provision.AddPoolOptions{Name: "test"}
	err := provision.AddPool(opts)
	c.Assert(err, check.IsNil)
	defer provision.RemovePool("test")
	err = provision.AddTeamsToPool("test", []string{"nopool"})
	c.Assert(err, check.IsNil)
	app := App{
		Name:      "test",
		TeamOwner: "test",
		Pool:      "test",
	}
	err = app.SetPool()
	c.Assert(err, check.NotNil)
	c.Assert(err.Error(), check.Equals, "You don't have access to pool test")
}

func (s *S) TestAppSetPoolToPublicPool(c *check.C) {
	opts := provision.AddPoolOptions{Name: "test", Public: true}
	err := provision.AddPool(opts)
	c.Assert(err, check.IsNil)
	defer provision.RemovePool("test")
	app := App{
		Name:      "testapp",
		TeamOwner: "testapp",
		Pool:      "test",
	}
	err = app.SetPool()
	c.Assert(err, check.IsNil)
}

func (s *S) TestAppSetPoolPriorityTeamOwnerOverPublicPools(c *check.C) {
	opts := provision.AddPoolOptions{Name: "test", Public: true}
	err := provision.AddPool(opts)
	c.Assert(err, check.IsNil)
	defer provision.RemovePool("public")
	opts = provision.AddPoolOptions{Name: "nonpublic"}
	err = provision.AddPool(opts)
	c.Assert(err, check.IsNil)
	defer provision.RemovePool("nonpublic")
	err = provision.AddTeamsToPool("nonpublic", []string{"team1"})
	c.Assert(err, check.IsNil)
	a := App{
		Name:      "testapp",
		TeamOwner: "team1",
	}
	err = a.SetPool()
	c.Assert(err, check.IsNil)
	err = s.conn.Apps().Insert(a)
	defer s.conn.Apps().Remove(bson.M{"name": a.Name})
	c.Assert(err, check.IsNil)
	app, _ := GetByName(a.Name)
	c.Assert("nonpublic", check.Equals, app.Pool)
}

func (s *S) TestShellToAnApp(c *check.C) {
	a := App{Name: "my-test-app"}
	err := s.conn.Apps().Insert(a)
	c.Assert(err, check.IsNil)
	defer s.conn.Apps().Remove(bson.M{"name": a.Name})
	err = s.provisioner.Provision(&a)
	c.Assert(err, check.IsNil)
	defer s.provisioner.Destroy(&a)
	s.provisioner.AddUnits(&a, 1, "web", nil)
	units, err := s.provisioner.Units(&a)
	c.Assert(err, check.IsNil)
	unit := units[0]
	buf := safe.NewBuffer([]byte("echo teste"))
	opts := provision.ShellOptions{
		Conn:   &provisiontest.FakeConn{Buf: buf},
		Width:  200,
		Height: 40,
		Unit:   unit.ID,
		Term:   "xterm",
	}
	err = a.Shell(opts)
	c.Assert(err, check.IsNil)
	expected := []provision.ShellOptions{opts}
	expected[0].App = &a
	c.Assert(s.provisioner.Shells(unit.ID), check.DeepEquals, expected)
}

func (s *S) TestAppMetricEnvs(c *check.C) {
	a := App{Name: "appName", Platform: "python", Pool: "mypool"}
	envs := a.MetricEnvs()
	expected := Provisioner.MetricEnvs(&a)
	c.Assert(envs, check.DeepEquals, expected)
}

func (s *S) TestRebuildRoutes(c *check.C) {
	a := App{Name: "my-test-app", Plan: Plan{Router: "fake"}}
	err := s.conn.Apps().Insert(a)
	c.Assert(err, check.IsNil)
	err = s.provisioner.Provision(&a)
	c.Assert(err, check.IsNil)
	defer s.provisioner.Destroy(&a)
	s.provisioner.AddUnits(&a, 3, "web", nil)
	units, err := a.Units()
	c.Assert(err, check.IsNil)
	routertest.FakeRouter.RemoveRoute(a.Name, units[2].Address)
	routertest.FakeRouter.AddRoute(a.Name, &url.URL{Scheme: "http", Host: "invalid:1234"})
	changes, err := a.RebuildRoutes()
	c.Assert(err, check.IsNil)
	c.Assert(changes.Added, check.DeepEquals, []string{units[2].Address.String()})
	c.Assert(changes.Removed, check.DeepEquals, []string{"http://invalid:1234"})
	routes, err := routertest.FakeRouter.Routes(a.Name)
	c.Assert(err, check.IsNil)
	c.Assert(routes, check.HasLen, 3)
	c.Assert(routertest.FakeRouter.HasRoute(a.Name, units[0].Address.String()), check.Equals, true)
	c.Assert(routertest.FakeRouter.HasRoute(a.Name, units[1].Address.String()), check.Equals, true)
	c.Assert(routertest.FakeRouter.HasRoute(a.Name, units[2].Address.String()), check.Equals, true)
	app, err := GetByName(a.Name)
	c.Assert(err, check.IsNil)
	addr, err := routertest.FakeRouter.Addr(app.Name)
	c.Assert(err, check.IsNil)
	c.Assert(app.Ip, check.Equals, addr)
}

type URLList []*url.URL

func (l URLList) Len() int           { return len(l) }
func (l URLList) Swap(i, j int)      { l[i], l[j] = l[j], l[i] }
func (l URLList) Less(i, j int) bool { return l[i].String() < l[j].String() }

func (s *S) TestRebuildRoutesAfterSwap(c *check.C) {
	a1 := App{Name: "my-test-app-1", Plan: Plan{Router: "fake"}}
	a2 := App{Name: "my-test-app-2", Plan: Plan{Router: "fake"}}
	err := s.conn.Apps().Insert(a1)
	c.Assert(err, check.IsNil)
	err = s.conn.Apps().Insert(a2)
	c.Assert(err, check.IsNil)
	err = s.provisioner.Provision(&a1)
	c.Assert(err, check.IsNil)
	err = s.provisioner.Provision(&a2)
	c.Assert(err, check.IsNil)
	defer s.provisioner.Destroy(&a1)
	defer s.provisioner.Destroy(&a2)
	s.provisioner.AddUnits(&a1, 3, "web", nil)
	s.provisioner.AddUnits(&a2, 2, "web", nil)
	units1, err := a1.Units()
	c.Assert(err, check.IsNil)
	units2, err := a2.Units()
	c.Assert(err, check.IsNil)
	routertest.FakeRouter.AddRoute(a1.Name, &url.URL{Scheme: "http", Host: "invalid:1234"})
	routertest.FakeRouter.RemoveRoute(a2.Name, units2[0].Address)
	err = Swap(&a1, &a2)
	c.Assert(err, check.IsNil)
	changes1, err := a1.RebuildRoutes()
	c.Assert(err, check.IsNil)
	changes2, err := a2.RebuildRoutes()
	c.Assert(err, check.IsNil)
	c.Assert(changes1.Added, check.IsNil)
	c.Assert(changes1.Removed, check.DeepEquals, []string{"http://invalid:1234"})
	c.Assert(changes2.Added, check.DeepEquals, []string{units2[0].Address.String()})
	c.Assert(changes2.Removed, check.IsNil)
	routes1, err := routertest.FakeRouter.Routes(a1.Name)
	c.Assert(err, check.IsNil)
	routes2, err := routertest.FakeRouter.Routes(a2.Name)
	c.Assert(err, check.IsNil)
	sort.Sort(URLList(routes1))
	sort.Sort(URLList(routes2))
	c.Assert(routes1, check.DeepEquals, []*url.URL{
		units1[0].Address,
		units1[1].Address,
		units1[2].Address,
	})
	c.Assert(routes2, check.DeepEquals, []*url.URL{
		units2[0].Address,
		units2[1].Address,
	})
	c.Assert(routertest.FakeRouter.HasRoute(a1.Name, units2[0].Address.String()), check.Equals, true)
	c.Assert(routertest.FakeRouter.HasRoute(a1.Name, units2[1].Address.String()), check.Equals, true)
	c.Assert(routertest.FakeRouter.HasRoute(a2.Name, units1[0].Address.String()), check.Equals, true)
	c.Assert(routertest.FakeRouter.HasRoute(a2.Name, units1[1].Address.String()), check.Equals, true)
	c.Assert(routertest.FakeRouter.HasRoute(a2.Name, units1[2].Address.String()), check.Equals, true)
}

func (s *S) TestRebuildRoutesRecreatesBackend(c *check.C) {
	a := App{Name: "my-test-app", Plan: Plan{Router: "fake"}}
	err := s.conn.Apps().Insert(a)
	c.Assert(err, check.IsNil)
	err = s.provisioner.Provision(&a)
	c.Assert(err, check.IsNil)
	defer s.provisioner.Destroy(&a)
	s.provisioner.AddUnits(&a, 3, "web", nil)
	units, err := a.Units()
	c.Assert(err, check.IsNil)
	routertest.FakeRouter.RemoveBackend(a.Name)
	changes, err := a.RebuildRoutes()
	c.Assert(err, check.IsNil)
	sort.Strings(changes.Added)
	c.Assert(changes.Added, check.DeepEquals, []string{
		units[0].Address.String(),
		units[1].Address.String(),
		units[2].Address.String(),
	})
	routes, err := routertest.FakeRouter.Routes(a.Name)
	c.Assert(err, check.IsNil)
	c.Assert(routes, check.HasLen, 3)
	c.Assert(routertest.FakeRouter.HasRoute(a.Name, units[0].Address.String()), check.Equals, true)
	c.Assert(routertest.FakeRouter.HasRoute(a.Name, units[1].Address.String()), check.Equals, true)
	c.Assert(routertest.FakeRouter.HasRoute(a.Name, units[2].Address.String()), check.Equals, true)
}

func (s *S) TestRebuildRoutesRecreatesCnames(c *check.C) {
	a := App{Name: "my-test-app", Plan: Plan{Router: "fake"}}
	err := s.conn.Apps().Insert(a)
	c.Assert(err, check.IsNil)
	err = s.provisioner.Provision(&a)
	c.Assert(err, check.IsNil)
	defer s.provisioner.Destroy(&a)
	s.provisioner.AddUnits(&a, 1, "web", nil)
	units, err := a.Units()
	c.Assert(err, check.IsNil)
	err = a.AddCName("my.cname.com")
	c.Assert(err, check.IsNil)
	c.Assert(routertest.FakeRouter.HasCName("my.cname.com"), check.Equals, true)
	err = routertest.FakeRouter.UnsetCName("my.cname.com", a.Name)
	c.Assert(err, check.IsNil)
	c.Assert(routertest.FakeRouter.HasCName("my.cname.com"), check.Equals, false)
	changes, err := a.RebuildRoutes()
	c.Assert(err, check.IsNil)
	c.Assert(changes, check.DeepEquals, &RebuildRoutesResult{})
	routes, err := routertest.FakeRouter.Routes(a.Name)
	c.Assert(err, check.IsNil)
	c.Assert(routes, check.HasLen, 1)
	c.Assert(routertest.FakeRouter.HasRoute(a.Name, units[0].Address.String()), check.Equals, true)
	c.Assert(routertest.FakeRouter.HasCName("my.cname.com"), check.Equals, true)
}

func (s *S) TestUpdateDescription(c *check.C) {
	app := App{Name: "example", Platform: "python", TeamOwner: s.team.Name, Description: "blabla"}
	err := CreateApp(&app, s.user)
	defer Delete(&app, nil)
	c.Assert(err, check.IsNil)
	updateData := App{Name: "example", Description: "bleble"}
	err = app.Update(updateData, new(bytes.Buffer))
	c.Assert(err, check.IsNil)
	dbApp, err := GetByName(app.Name)
	c.Assert(err, check.IsNil)
	c.Assert(dbApp.Description, check.Equals, "bleble")
}

func (s *S) TestUpdatePool(c *check.C) {
	opts := provision.AddPoolOptions{Name: "test"}
	err := provision.AddPool(opts)
	c.Assert(err, check.IsNil)
	defer provision.RemovePool("test")
	err = provision.AddTeamsToPool("test", []string{s.team.Name})
	c.Assert(err, check.IsNil)
	opts = provision.AddPoolOptions{Name: "test2"}
	err = provision.AddPool(opts)
	c.Assert(err, check.IsNil)
	defer provision.RemovePool("test2")
	err = provision.AddTeamsToPool("test2", []string{s.team.Name})
	c.Assert(err, check.IsNil)
	app := App{Name: "test", TeamOwner: s.team.Name, Pool: "test"}
	err = CreateApp(&app, s.user)
	c.Assert(err, check.IsNil)
	updateData := App{Name: "test", Pool: "test2"}
	err = app.Update(updateData, new(bytes.Buffer))
	c.Assert(err, check.IsNil)
	dbApp, err := GetByName(app.Name)
	c.Assert(err, check.IsNil)
	c.Assert(dbApp.Pool, check.Equals, "test2")
}

func (s *S) TestUpdatePoolNotExists(c *check.C) {
	opts := provision.AddPoolOptions{Name: "test"}
	err := provision.AddPool(opts)
	c.Assert(err, check.IsNil)
	err = provision.AddTeamsToPool("test", []string{s.team.Name})
	c.Assert(err, check.IsNil)
	app := App{Name: "test", TeamOwner: s.team.Name, Pool: "test"}
	err = CreateApp(&app, s.user)
	c.Assert(err, check.IsNil)
	updateData := App{Name: "test", Pool: "test2"}
	err = app.Update(updateData, new(bytes.Buffer))
	c.Assert(err, check.NotNil)
	c.Assert(err.Error(), check.Equals, "pool not found")
	dbApp, err := GetByName(app.Name)
	c.Assert(err, check.IsNil)
	c.Assert(dbApp.Pool, check.Equals, "test")
}

func (s *S) TestUpdatePlan(c *check.C) {
	plan := Plan{Name: "something", Router: "fake-hc", CpuShare: 100, Memory: 268435456}
	err := s.conn.Plans().Insert(plan)
	c.Assert(err, check.IsNil)
	a := App{Name: "my-test-app", Plan: Plan{Router: "fake", Memory: 536870912, CpuShare: 50}}
	err = s.conn.Apps().Insert(a)
	c.Assert(err, check.IsNil)
	defer s.conn.Apps().Remove(bson.M{"name": a.Name})
	err = s.provisioner.Provision(&a)
	c.Assert(err, check.IsNil)
	defer s.provisioner.Destroy(&a)
	s.provisioner.AddUnits(&a, 3, "web", nil)
	c.Assert(routertest.FakeRouter.HasBackend(a.Name), check.Equals, true)
	c.Assert(routertest.HCRouter.HasBackend(a.Name), check.Equals, false)
	updateData := App{Name: "my-test-app", Plan: Plan{Name: "something"}}
	err = a.Update(updateData, new(bytes.Buffer))
	c.Assert(err, check.IsNil)
	dbApp, err := GetByName(a.Name)
	c.Assert(err, check.IsNil)
	c.Assert(dbApp.Plan, check.DeepEquals, plan)
	c.Assert(s.provisioner.Restarts(dbApp, ""), check.Equals, 1)
	c.Assert(routertest.FakeRouter.HasBackend(dbApp.Name), check.Equals, false)
	c.Assert(routertest.HCRouter.HasBackend(dbApp.Name), check.Equals, true)
	routes, err := routertest.HCRouter.Routes(dbApp.Name)
	c.Assert(err, check.IsNil)
	routesStr := make([]string, len(routes))
	for i, route := range routes {
		routesStr[i] = route.String()
	}
	units, err := dbApp.Units()
	c.Assert(err, check.IsNil)
	expected := make([]string, len(units))
	for i, unit := range units {
		expected[i] = unit.Address.String()
	}
	sort.Strings(routesStr)
	sort.Strings(expected)
	c.Assert(routesStr, check.DeepEquals, expected)
}

func (s *S) TestUpdatePlanNoRouteChange(c *check.C) {
	plan := Plan{Name: "something", Router: "fake", CpuShare: 100, Memory: 268435456}
	err := s.conn.Plans().Insert(plan)
	c.Assert(err, check.IsNil)
	a := App{Name: "my-test-app", Plan: Plan{Router: "fake", Memory: 536870912, CpuShare: 50}}
	err = s.conn.Apps().Insert(a)
	c.Assert(err, check.IsNil)
	defer s.conn.Apps().Remove(bson.M{"name": a.Name})
	err = s.provisioner.Provision(&a)
	c.Assert(err, check.IsNil)
	defer s.provisioner.Destroy(&a)
	s.provisioner.AddUnits(&a, 3, "web", nil)
	c.Assert(routertest.FakeRouter.HasBackend(a.Name), check.Equals, true)
	updateData := App{Name: "my-test-app", Plan: Plan{Name: "something"}}
	err = a.Update(updateData, new(bytes.Buffer))
	c.Assert(err, check.IsNil)
	dbApp, err := GetByName(a.Name)
	c.Assert(err, check.IsNil)
	c.Assert(dbApp.Plan, check.DeepEquals, plan)
	c.Assert(s.provisioner.Restarts(dbApp, ""), check.Equals, 1)
	c.Assert(routertest.FakeRouter.HasBackend(dbApp.Name), check.Equals, true)
	routes, err := routertest.FakeRouter.Routes(dbApp.Name)
	c.Assert(err, check.IsNil)
	routesStr := make([]string, len(routes))
	for i, route := range routes {
		routesStr[i] = route.String()
	}
	units, err := dbApp.Units()
	c.Assert(err, check.IsNil)
	expected := make([]string, len(units))
	for i, unit := range units {
		expected[i] = unit.Address.String()
	}
	sort.Strings(routesStr)
	sort.Strings(expected)
	c.Assert(routesStr, check.DeepEquals, expected)
}

func (s *S) TestUpdatePlanNotFound(c *check.C) {
	var app App
	updateData := App{Name: "my-test-app", Plan: Plan{Name: "some-unknown-plan"}}
	err := app.Update(updateData, new(bytes.Buffer))
	c.Assert(err, check.Equals, ErrPlanNotFound)
}

func (s *S) TestUpdatePlanBackendRemovalFailure(c *check.C) {
	plan := Plan{Name: "something", Router: "fake-hc", CpuShare: 100, Memory: 268435456}
	err := s.conn.Plans().Insert(plan)
	c.Assert(err, check.IsNil)
	a := App{Name: "my-test-app", Plan: Plan{Name: "wrong", Router: "fakee", Memory: 536870912, CpuShare: 50}}
	err = s.conn.Apps().Insert(a)
	c.Assert(err, check.IsNil)
	defer s.conn.Apps().Remove(bson.M{"name": a.Name})
	err = s.provisioner.Provision(&a)
	c.Assert(err, check.IsNil)
	defer s.provisioner.Destroy(&a)
	s.provisioner.AddUnits(&a, 3, "web", nil)
	c.Assert(routertest.FakeRouter.HasBackend(a.Name), check.Equals, true)
	c.Assert(routertest.HCRouter.HasBackend(a.Name), check.Equals, false)
	updateData := App{Name: "my-test-app", Plan: Plan{Name: "something"}}
	err = a.Update(updateData, new(bytes.Buffer))
	c.Assert(err, check.IsNil)
	dbApp, err := GetByName(a.Name)
	c.Assert(err, check.IsNil)
	c.Assert(dbApp.Plan.Name, check.Equals, "something")
	c.Assert(s.provisioner.Restarts(dbApp, ""), check.Equals, 1)
	// Yeah, a test-ensured inconsistency.
	c.Assert(routertest.FakeRouter.HasBackend(dbApp.Name), check.Equals, true)
	c.Assert(routertest.HCRouter.HasBackend(dbApp.Name), check.Equals, true)
	routes, err := routertest.FakeRouter.Routes(dbApp.Name)
	c.Assert(err, check.IsNil)
	routesStr := make([]string, len(routes))
	for i, route := range routes {
		routesStr[i] = route.String()
	}
	units, err := dbApp.Units()
	c.Assert(err, check.IsNil)
	expected := make([]string, len(units))
	for i, unit := range units {
		expected[i] = unit.Address.String()
	}
	sort.Strings(routesStr)
	sort.Strings(expected)
	c.Assert(routesStr, check.DeepEquals, expected)
}

func (s *S) TestUpdatePlanRestartFailure(c *check.C) {
	plan := Plan{Name: "something", Router: "fake-hc", CpuShare: 100, Memory: 268435456}
	err := s.conn.Plans().Insert(plan)
	c.Assert(err, check.IsNil)
	a := App{Name: "my-test-app", Ip: "old-address", Plan: Plan{Name: "old", Router: "fake", Memory: 536870912, CpuShare: 50}}
	err = s.conn.Apps().Insert(a)
	c.Assert(err, check.IsNil)
	defer s.conn.Apps().Remove(bson.M{"name": a.Name})
	err = s.provisioner.Provision(&a)
	c.Assert(err, check.IsNil)
	defer s.provisioner.Destroy(&a)
	s.provisioner.AddUnits(&a, 3, "web", nil)
	c.Assert(routertest.FakeRouter.HasBackend(a.Name), check.Equals, true)
	c.Assert(routertest.HCRouter.HasBackend(a.Name), check.Equals, false)
	s.provisioner.PrepareFailure("Restart", fmt.Errorf("cannot restart app, I'm sorry"))
	updateData := App{Name: "my-test-app", Plan: Plan{Name: "something"}}
	err = a.Update(updateData, new(bytes.Buffer))
	c.Assert(err, check.NotNil)
	dbApp, err := GetByName(a.Name)
	c.Assert(err, check.IsNil)
	c.Assert(dbApp.Plan.Name, check.Equals, "old")
	c.Assert(dbApp.Ip, check.Equals, "old-address")
	c.Assert(s.provisioner.Restarts(dbApp, ""), check.Equals, 0)
	c.Assert(routertest.FakeRouter.HasBackend(dbApp.Name), check.Equals, true)
	c.Assert(routertest.HCRouter.HasBackend(dbApp.Name), check.Equals, false)
	routes, err := routertest.FakeRouter.Routes(dbApp.Name)
	c.Assert(err, check.IsNil)
	routesStr := make([]string, len(routes))
	for i, route := range routes {
		routesStr[i] = route.String()
	}
	units, err := dbApp.Units()
	c.Assert(err, check.IsNil)
	expected := make([]string, len(units))
	for i, unit := range units {
		expected[i] = unit.Address.String()
	}
	sort.Strings(routesStr)
	sort.Strings(expected)
	c.Assert(routesStr, check.DeepEquals, expected)
}

func (s *S) TestUpdatePlanNoRestartNeeded(c *check.C) {
	plan := Plan{Name: "something", Router: "fake-hc", CpuShare: 50, Memory: 536870912}
	err := s.conn.Plans().Insert(plan)
	c.Assert(err, check.IsNil)
	a := App{Name: "my-test-app", Plan: Plan{Router: "fake", Memory: 536870912, CpuShare: 50}}
	err = s.conn.Apps().Insert(a)
	c.Assert(err, check.IsNil)
	defer s.conn.Apps().Remove(bson.M{"name": a.Name})
	err = s.provisioner.Provision(&a)
	c.Assert(err, check.IsNil)
	defer s.provisioner.Destroy(&a)
	s.provisioner.AddUnits(&a, 3, "web", nil)
	c.Assert(routertest.FakeRouter.HasBackend(a.Name), check.Equals, true)
	c.Assert(routertest.HCRouter.HasBackend(a.Name), check.Equals, false)
	updateData := App{Name: "my-test-app", Plan: Plan{Name: "something"}}
	err = a.Update(updateData, new(bytes.Buffer))
	c.Assert(err, check.IsNil)
	dbApp, err := GetByName(a.Name)
	c.Assert(err, check.IsNil)
	c.Assert(dbApp.Plan, check.DeepEquals, plan)
	c.Assert(s.provisioner.Restarts(dbApp, ""), check.Equals, 0)
	c.Assert(routertest.FakeRouter.HasBackend(dbApp.Name), check.Equals, false)
	c.Assert(routertest.HCRouter.HasBackend(dbApp.Name), check.Equals, true)
}

func (s *S) TestUpdateDescriptionPoolAndPlan(c *check.C) {
	opts := provision.AddPoolOptions{Name: "test"}
	err := provision.AddPool(opts)
	c.Assert(err, check.IsNil)
	defer provision.RemovePool("test")
	err = provision.AddTeamsToPool("test", []string{s.team.Name})
	c.Assert(err, check.IsNil)
	opts = provision.AddPoolOptions{Name: "test2"}
	err = provision.AddPool(opts)
	c.Assert(err, check.IsNil)
	defer provision.RemovePool("test2")
	err = provision.AddTeamsToPool("test2", []string{s.team.Name})
	c.Assert(err, check.IsNil)
	plan := Plan{Name: "something", Router: "fake-hc", CpuShare: 100, Memory: 268435456}
	err = s.conn.Plans().Insert(plan)
	c.Assert(err, check.IsNil)
	a := App{Name: "my-test-app", TeamOwner: s.team.Name, Plan: Plan{Router: "fake", Memory: 536870912, CpuShare: 50}, Description: "blablabla", Pool: "test"}
	err = s.conn.Apps().Insert(a)
	c.Assert(err, check.IsNil)
	defer s.conn.Apps().Remove(bson.M{"name": a.Name})
	err = s.provisioner.Provision(&a)
	c.Assert(err, check.IsNil)
	defer s.provisioner.Destroy(&a)
	s.provisioner.AddUnits(&a, 3, "web", nil)
<<<<<<< HEAD
	c.Assert(routertest.FakeRouter.HasBackend(a.Name), check.Equals, true)
	c.Assert(routertest.HCRouter.HasBackend(a.Name), check.Equals, false)
	updateData := App{Name: "my-test-app", Plan: Plan{Name: "something"}, Description: "bleble", Pool: "test2"}
	err = a.Update(updateData, new(bytes.Buffer))
=======
	units, err := a.Units()
	c.Assert(err, check.IsNil)
	routertest.FakeRouter.RemoveBackend(a.Name)
	changes, err := a.RebuildRoutes()
	c.Assert(err, check.IsNil)
	sort.Strings(changes.Added)
	c.Assert(changes.Added, check.DeepEquals, []string{
		units[0].Address.String(),
		units[1].Address.String(),
		units[2].Address.String(),
	})
	routes, err := routertest.FakeRouter.Routes(a.Name)
	c.Assert(err, check.IsNil)
	c.Assert(routes, check.HasLen, 3)
	c.Assert(routertest.FakeRouter.HasRoute(a.Name, units[0].Address.String()), check.Equals, true)
	c.Assert(routertest.FakeRouter.HasRoute(a.Name, units[1].Address.String()), check.Equals, true)
	c.Assert(routertest.FakeRouter.HasRoute(a.Name, units[2].Address.String()), check.Equals, true)
}

func (s *S) TestRebuildRoutesRecreatesCnames(c *check.C) {
	a := App{Name: "my-test-app", Plan: Plan{Router: "fake"}}
	err := s.conn.Apps().Insert(a)
	c.Assert(err, check.IsNil)
	defer s.conn.Apps().Remove(bson.M{"name": a.Name})
	err = s.provisioner.Provision(&a)
	c.Assert(err, check.IsNil)
	defer s.provisioner.Destroy(&a)
	s.provisioner.AddUnits(&a, 1, "web", nil)
	units, err := a.Units()
	c.Assert(err, check.IsNil)
	err = a.AddCName("my.cname.com")
>>>>>>> 85dcb696
	c.Assert(err, check.IsNil)
	dbApp, err := GetByName(a.Name)
	c.Assert(err, check.IsNil)
	c.Assert(dbApp.Plan, check.DeepEquals, plan)
	c.Assert(dbApp.Description, check.Equals, "bleble")
	c.Assert(dbApp.Pool, check.Equals, "test2")
	c.Assert(s.provisioner.Restarts(dbApp, ""), check.Equals, 1)
	c.Assert(routertest.FakeRouter.HasBackend(dbApp.Name), check.Equals, false)
	c.Assert(routertest.HCRouter.HasBackend(dbApp.Name), check.Equals, true)
	routes, err := routertest.HCRouter.Routes(dbApp.Name)
	c.Assert(err, check.IsNil)
	routesStr := make([]string, len(routes))
	for i, route := range routes {
		routesStr[i] = route.String()
	}
	units, err := dbApp.Units()
	c.Assert(err, check.IsNil)
	expected := make([]string, len(units))
	for i, unit := range units {
		expected[i] = unit.Address.String()
	}
	sort.Strings(routesStr)
	sort.Strings(expected)
	c.Assert(routesStr, check.DeepEquals, expected)
}<|MERGE_RESOLUTION|>--- conflicted
+++ resolved
@@ -3851,12 +3851,10 @@
 	c.Assert(err, check.IsNil)
 	defer s.provisioner.Destroy(&a)
 	s.provisioner.AddUnits(&a, 3, "web", nil)
-<<<<<<< HEAD
 	c.Assert(routertest.FakeRouter.HasBackend(a.Name), check.Equals, true)
 	c.Assert(routertest.HCRouter.HasBackend(a.Name), check.Equals, false)
 	updateData := App{Name: "my-test-app", Plan: Plan{Name: "something"}, Description: "bleble", Pool: "test2"}
 	err = a.Update(updateData, new(bytes.Buffer))
-=======
 	units, err := a.Units()
 	c.Assert(err, check.IsNil)
 	routertest.FakeRouter.RemoveBackend(a.Name)
@@ -3888,7 +3886,6 @@
 	units, err := a.Units()
 	c.Assert(err, check.IsNil)
 	err = a.AddCName("my.cname.com")
->>>>>>> 85dcb696
 	c.Assert(err, check.IsNil)
 	dbApp, err := GetByName(a.Name)
 	c.Assert(err, check.IsNil)
