// Copyright 2012 tsuru authors. All rights reserved.
// Use of this source code is governed by a BSD-style
// license that can be found in the LICENSE file.

package app

import (
	"bytes"
	"fmt"
	"github.com/globocom/config"
	"github.com/globocom/tsuru/api/auth"
	"github.com/globocom/tsuru/db"
	fsTesting "github.com/globocom/tsuru/fs/testing"
	"github.com/globocom/tsuru/repository"
	"io"
	"io/ioutil"
	"labix.org/v2/mgo"
	"launchpad.net/goamz/iam/iamtest"
	"launchpad.net/goamz/s3/s3test"
	. "launchpad.net/gocheck"
	"os"
	"os/exec"
	"path"
	"strings"
	"testing"
)

func Test(t *testing.T) { TestingT(t) }

type S struct {
	session     *mgo.Session
	team        auth.Team
	user        *auth.User
	gitRoot     string
	gitosisBare string
	gitosisRepo string
	tmpdir      string
	rfs         *fsTesting.RecordingFs
	tokenBody   []byte
	oldAuthUrl  string
	iamServer   *iamtest.Server
	s3Server    *s3test.Server
}

var _ = Suite(&S{})

type greaterChecker struct{}

func (c *greaterChecker) Info() *CheckerInfo {
	return &CheckerInfo{Name: "Greater", Params: []string{"expected", "obtained"}}
}

func (c *greaterChecker) Check(params []interface{}, names []string) (bool, string) {
	if len(params) != 2 {
		return false, "you should pass two values to compare"
	}
	n1, ok := params[0].(int)
	if !ok {
		return false, "first parameter should be int"
	}
	n2, ok := params[1].(int)
	if !ok {
		return false, "second parameter should be int"
	}
	if n1 > n2 {
		return true, ""
	}
	err := fmt.Sprintf("%s is not greater than %s", params[0], params[1])
	return false, err
}

type isInGitosisChecker struct{}

func (c *isInGitosisChecker) Info() *CheckerInfo {
	return &CheckerInfo{Name: "IsInGitosis", Params: []string{"str"}}
}

func (c *isInGitosisChecker) Check(params []interface{}, names []string) (bool, string) {
	if len(params) != 1 {
		return false, "you should provide one string parameter"
	}
	str, ok := params[0].(string)
	if !ok {
		return false, "the parameter should be a string"
	}
	gitosisRepo, err := config.GetString("git:gitosis-repo")
	if err != nil {
		return false, "failed to get config"
	}
	path := path.Join(gitosisRepo, "gitosis.conf")
	f, err := os.Open(path)
	if err != nil {
		return false, err.Error()
	}
	defer f.Close()
	content, err := ioutil.ReadAll(f)
	if err != nil {
		return false, err.Error()
	}
	return strings.Contains(string(content), str), ""
}

var IsInGitosis, NotInGitosis, Greater Checker = &isInGitosisChecker{}, Not(IsInGitosis), &greaterChecker{}

func (s *S) setupGitosis(c *C) {
	data, err := ioutil.ReadFile("../../etc/tsuru.conf")
	c.Assert(err, IsNil)
	data = bytes.Replace(data, []byte("/tmp/git"), []byte("/tmp/gitosis_app"), -1)
	err = config.ReadConfigBytes(data)
	c.Assert(err, IsNil)
	s.gitRoot, err = config.GetString("git:root")
	c.Assert(err, IsNil)
	s.gitosisBare, err = config.GetString("git:gitosis-bare")
	c.Assert(err, IsNil)
	s.gitosisRepo, err = config.GetString("git:gitosis-repo")
	err = os.RemoveAll(s.gitRoot)
	c.Assert(err, IsNil)
	err = os.MkdirAll(s.gitRoot, 0777)
	c.Assert(err, IsNil)
	err = exec.Command("git", "init", "--bare", s.gitosisBare).Run()
	c.Assert(err, IsNil)
	err = exec.Command("git", "clone", s.gitosisBare, s.gitosisRepo).Run()
	c.Assert(err, IsNil)
}

func (s *S) tearDownGitosis(c *C) {
	err := os.RemoveAll(s.gitRoot)
	c.Assert(err, IsNil)
}

func (s *S) commit(c *C, msg string) {
	ch := repository.Change{
		Kind:     repository.Commit,
		Args:     map[string]string{"message": msg},
		Response: make(chan string),
	}
	repository.Ag.Process(ch)
	<-ch.Response
}

func (s *S) createGitosisConf(c *C) {
	p := path.Join(s.gitosisRepo, "gitosis.conf")
	f, err := os.Create(p)
	c.Assert(err, IsNil)
	defer f.Close()
	s.commit(c, "Added gitosis.conf")
}

func (s *S) addGroup() {
	ch := repository.Change{
		Kind:     repository.AddGroup,
		Args:     map[string]string{"group": s.team.Name},
		Response: make(chan string),
	}
	repository.Ag.Process(ch)
	<-ch.Response
}

func (s *S) deleteGitosisConf(c *C) {
	err := os.Remove(path.Join(s.gitosisRepo, "gitosis.conf"))
	c.Assert(err, IsNil)
	s.commit(c, "Removing gitosis.conf")
}

func (s *S) SetUpSuite(c *C) {
	var err error
	c.Assert(err, IsNil)
	db.Session, err = db.Open("127.0.0.1:27017", "tsuru_app_test")
	c.Assert(err, IsNil)
	s.user = &auth.User{Email: "whydidifall@thewho.com", Password: "123"}
	s.user.Create()
	s.team = auth.Team{Name: "tsuruteam", Users: []string{s.user.Email}}
	db.Session.Teams().Insert(s.team)
	s.setupGitosis(c)
	repository.RunAgent()
	s.rfs = &fsTesting.RecordingFs{}
	file, err := s.rfs.Open("/dev/urandom")
	c.Assert(err, IsNil)
	file.Write([]byte{16, 17, 18, 19, 20, 21, 22, 23, 24, 25, 26, 27, 28, 29, 30, 31})
	fsystem = s.rfs
	s.tokenBody, err = ioutil.ReadFile("testdata/response.json")
	c.Assert(err, IsNil)
	s.s3Server, err = s3test.NewServer()
	c.Assert(err, IsNil)
	config.Set("aws:s3:endpoint", s.s3Server.URL())
	s.iamServer, err = iamtest.NewServer()
	c.Assert(err, IsNil)
	config.Set("aws:iam:endpoint", s.iamServer.URL())
	config.Unset("aws:s3:bucketEndpoint")
}

func (s *S) TearDownSuite(c *C) {
<<<<<<< HEAD
	defer s.s3Server.Quit()
	defer s.iamServer.Quit()
	defer commandmocker.Remove(s.tmpdir)
=======
>>>>>>> bb123997
	defer s.tearDownGitosis(c)
	defer db.Session.Close()
	db.Session.Apps().Database.DropDatabase()
	fsystem = nil
}

func (s *S) SetUpTest(c *C) {
	s.createGitosisConf(c)
}

func (s *S) TearDownTest(c *C) {
	defer s.deleteGitosisConf(c)
	config.Set("nova:auth-url", s.oldAuthUrl)
}

func (s *S) getTestData(p ...string) io.ReadCloser {
	p = append([]string{}, ".", "testdata")
	fp := path.Join(p...)
	f, _ := os.OpenFile(fp, os.O_RDONLY, 0)
	return f
}<|MERGE_RESOLUTION|>--- conflicted
+++ resolved
@@ -190,12 +190,8 @@
 }
 
 func (s *S) TearDownSuite(c *C) {
-<<<<<<< HEAD
 	defer s.s3Server.Quit()
 	defer s.iamServer.Quit()
-	defer commandmocker.Remove(s.tmpdir)
-=======
->>>>>>> bb123997
 	defer s.tearDownGitosis(c)
 	defer db.Session.Close()
 	db.Session.Apps().Database.DropDatabase()
