// Copyright 2012 tsuru authors. All rights reserved.
// Use of this source code is governed by a BSD-style
// license that can be found in the LICENSE file.

package main

import (
	"github.com/globocom/tsuru/cmd"
	"launchpad.net/gnuflag"
	"os"
)

const (
	version = "0.2.1"
	header  = "Supported-Tsuru"
)

<<<<<<< HEAD
var appname = gnuflag.String("app", "", "App name for running app related commands.")
var logLines = gnuflag.Int("logLines", 10, "The number of log lines to display")
=======
var appName = gnuflag.String("app", "", "App name for running app related commands.")
>>>>>>> a3cce908

func buildManager(name string) *cmd.Manager {
	m := cmd.BuildBaseManager(name, version, header)
	m.Register(&AppRun{})
	m.Register(&AppInfo{})
	m.Register(&AppCreate{})
	m.Register(&AppRemove{})
	m.Register(&AppList{})
	m.Register(&AppLog{})
	m.Register(&AppGrant{})
	m.Register(&AppRevoke{})
	m.Register(&AppRestart{})
	m.Register(&EnvGet{})
	m.Register(&EnvSet{})
	m.Register(&EnvUnset{})
	m.Register(&KeyAdd{})
	m.Register(&KeyRemove{})
	m.Register(&ServiceList{})
	m.Register(&ServiceAdd{})
	m.Register(&ServiceRemove{})
	m.Register(&ServiceBind{})
	m.Register(&ServiceUnbind{})
	m.Register(&ServiceDoc{})
	m.Register(&ServiceInfo{})
	m.Register(&ServiceInstanceStatus{})
	return m
}

func main() {
	gnuflag.Parse(true)
	name := cmd.ExtractProgramName(os.Args[0])
	manager := buildManager(name)
	args := gnuflag.Args()
	manager.Run(args)
}<|MERGE_RESOLUTION|>--- conflicted
+++ resolved
@@ -15,12 +15,8 @@
 	header  = "Supported-Tsuru"
 )
 
-<<<<<<< HEAD
-var appname = gnuflag.String("app", "", "App name for running app related commands.")
+var appName = gnuflag.String("app", "", "App name for running app related commands.")
 var logLines = gnuflag.Int("logLines", 10, "The number of log lines to display")
-=======
-var appName = gnuflag.String("app", "", "App name for running app related commands.")
->>>>>>> a3cce908
 
 func buildManager(name string) *cmd.Manager {
 	m := cmd.BuildBaseManager(name, version, header)
