package main

import (
	"bytes"
	"github.com/timeredbull/tsuru/cmd"
	"io/ioutil"
	. "launchpad.net/gocheck"
	"net/http"
	"os"
)

func (s *S) TestServiceCreateInfo(c *C) {
	desc := "Creates a service based on a passed manifest. The manifest format should be a yaml and follow the standard described in the documentation (should link to it here)"
	cmd := ServiceCreate{}
	i := cmd.Info()
	c.Assert(i.Name, Equals, "create")
	c.Assert(i.Usage, Equals, "create path/to/manifesto")
	c.Assert(i.Desc, Equals, desc)
	c.Assert(i.MinArgs, Equals, 1)
}

func (s *S) TestServiceCreateRun(c *C) {
	result := "service someservice successfully created"
	args := []string{"testdata/manifest.yml"}
	context := cmd.Context{
		Cmds:   []string{},
		Args:   args,
		Stdout: manager.Stdout,
		Stderr: manager.Stderr,
	}
	client := cmd.NewClient(&http.Client{Transport: &transport{msg: result, status: http.StatusOK}})
	err := (&ServiceCreate{}).Run(&context, client)
	c.Assert(err, IsNil)
}

func (s *S) TestServiceRemoveRun(c *C) {
	var called bool
	context := cmd.Context{
		Cmds:   []string{},
		Args:   []string{"my-service"},
		Stdout: manager.Stdout,
		Stderr: manager.Stderr,
	}
	trans := &conditionalTransport{
		transport{
			msg:    "",
			status: http.StatusNoContent,
		},
		func(req *http.Request) bool {
			called = true
			return req.Method == "DELETE" && req.URL.Path == "/services/my-service"
		},
	}
	client := cmd.NewClient(&http.Client{Transport: trans})
	err := (&ServiceRemove{}).Run(&context, client)
	c.Assert(err, IsNil)
	c.Assert(called, Equals, true)
	c.Assert(manager.Stdout.(*bytes.Buffer).String(), Equals, "Service successfully removed.\n")
}

func (s *S) TestServiceRemoveRunWithRequestFailure(c *C) {
	context := cmd.Context{
		Cmds:   []string{},
		Args:   []string{"my-service"},
		Stdout: manager.Stdout,
		Stderr: manager.Stderr,
	}
	trans := transport{
		msg:    "This service cannot be removed because it has instances.\nPlease remove these instances before removing the service.",
		status: http.StatusForbidden,
	}
	client := cmd.NewClient(&http.Client{Transport: &trans})
	err := (&ServiceRemove{}).Run(&context, client)
	c.Assert(err, NotNil)
	c.Assert(err.Error(), Equals, trans.msg)
}

func (s *S) TestServiceRemoveIsACommand(c *C) {
	var command cmd.Command
	c.Assert(&ServiceRemove{}, Implements, &command)
}

func (s *S) TestServiceRemoveInfo(c *C) {
	expected := &cmd.Info{
		Name:    "remove",
		Usage:   "remove <servicename>",
		Desc:    "removes a service from catalog",
		MinArgs: 1,
	}
	c.Assert((&ServiceRemove{}).Info(), DeepEquals, expected)
}

func (s *S) TestServiceRemoveIsAnInfor(c *C) {
	var infoer cmd.Infoer
	c.Assert(&ServiceRemove{}, Implements, &infoer)
}

func (s *S) TestServiceListInfo(c *C) {
	cmd := ServiceList{}
	i := cmd.Info()
	c.Assert(i.Name, Equals, "list")
	c.Assert(i.Usage, Equals, "list")
	c.Assert(i.Desc, Equals, "list services that belongs to user's team and it's service instances.")
}

func (s *S) TestServiceListRun(c *C) {
	response := `[{"service": "mysql", "instances": ["my_db"]}]`
	expected := `+----------+-----------+
| Services | Instances |
+----------+-----------+
| mysql    | my_db     |
+----------+-----------+
`
	trans := transport{msg: response, status: http.StatusOK}
	client := cmd.NewClient(&http.Client{Transport: &trans})
	context := cmd.Context{
		Cmds:   []string{},
		Args:   []string{},
		Stdout: manager.Stdout,
		Stderr: manager.Stderr,
	}
	err := (&ServiceList{}).Run(&context, client)
	c.Assert(err, IsNil)
	c.Assert(manager.Stdout.(*bytes.Buffer).String(), Equals, expected)
}

func (s *S) TestServiceListRunWithNoServicesReturned(c *C) {
	response := `[]`
	expected := ""
	trans := transport{msg: response, status: http.StatusOK}
	client := cmd.NewClient(&http.Client{Transport: &trans})
	context := cmd.Context{
		Cmds:   []string{},
		Args:   []string{},
		Stdout: manager.Stdout,
		Stderr: manager.Stderr,
	}
	err := (&ServiceList{}).Run(&context, client)
	c.Assert(err, IsNil)
	c.Assert(manager.Stdout.(*bytes.Buffer).String(), Equals, expected)
}

func (s *S) TestServiceUpdate(c *C) {
	var called bool
	trans := conditionalTransport{
		transport{
			msg:    "",
			status: http.StatusNoContent,
		},
		func(req *http.Request) bool {
			called = true
			return req.Method == "PUT" && req.URL.Path == "/services"
		},
	}
	client := cmd.NewClient(&http.Client{Transport: &trans})
	context := cmd.Context{
		Cmds:   []string{},
		Args:   []string{"testdata/manifest.yml"},
		Stdout: manager.Stdout,
		Stderr: manager.Stderr,
	}
	err := (&ServiceUpdate{}).Run(&context, client)
	c.Assert(err, IsNil)
	c.Assert(called, Equals, true)
	c.Assert(context.Stdout.(*bytes.Buffer).String(), Equals, "Service successfully updated.\n")
}

func (s *S) TestServiceUpdateIsACommand(c *C) {
	var cmd cmd.Command
	c.Assert(&ServiceUpdate{}, Implements, &cmd)
}

func (s *S) TestServiceUpdateInfo(c *C) {
	expected := &cmd.Info{
		Name:    "update",
		Usage:   "update <path/to/manifesto>",
		Desc:    "Update service data, extracting it from the given manifesto file.",
		MinArgs: 1,
	}
	c.Assert((&ServiceUpdate{}).Info(), DeepEquals, expected)
}

func (s *S) TestServiceUpdateIsAnInfoer(c *C) {
	var infoer cmd.Infoer
	c.Assert(&ServiceUpdate{}, Implements, &infoer)
}

<<<<<<< HEAD
func (s *S) TestServiceAddDoc(c *C) {
	var called bool
	trans := conditionalTransport{
		transport{
			msg:    "",
			status: http.StatusNoContent,
		},
		func(req *http.Request) bool {
			called = true
			return req.Method == "PUT" && req.URL.Path == "/services/serv/doc"
		},
	}
	client := cmd.NewClient(&http.Client{Transport: &trans})
	context := cmd.Context{
		Cmds:   []string{},
		Args:   []string{"serv", "testdata/doc.md"},
		Stdout: manager.Stdout,
		Stderr: manager.Stderr,
	}
	err := (&ServiceAddDoc{}).Run(&context, client)
	c.Assert(err, IsNil)
	c.Assert(called, Equals, true)
	c.Assert(context.Stdout.(*bytes.Buffer).String(), Equals, "Documentation for 'serv' successfully updated.\n")
}

func (s *S) TestServiceAddDocInfo(c *C) {
	expected := &cmd.Info{
		Name:    "add",
		Usage:   "service doc add <service> <path/to/docfile>",
		Desc:    "Update service documentation, extracting it from the given file.",
		MinArgs: 2,
	}
	c.Assert((&ServiceAddDoc{}).Info(), DeepEquals, expected)
}

func (s *S) TestServiceGetDoc(c *C) {
	var called bool
	trans := conditionalTransport{
		transport{
			msg:    "some doc",
			status: http.StatusNoContent,
		},
		func(req *http.Request) bool {
			called = true
			return req.Method == "GET" && req.URL.Path == "/services/serv/doc"
		},
	}
	client := cmd.NewClient(&http.Client{Transport: &trans})
	context := cmd.Context{
		Cmds:   []string{},
		Args:   []string{"serv"},
		Stdout: manager.Stdout,
		Stderr: manager.Stderr,
	}
	err := (&ServiceGetDoc{}).Run(&context, client)
	c.Assert(err, IsNil)
	c.Assert(called, Equals, true)
	c.Assert(context.Stdout.(*bytes.Buffer).String(), Equals, "some doc\n")
}

func (s *S) TestServiceGetDocInfo(c *C) {
	expected := &cmd.Info{
		Name:    "get",
		Usage:   "service doc get <service>",
		Desc:    "Shows service documentation.",
		MinArgs: 1,
	}
	c.Assert((&ServiceGetDoc{}).Info(), DeepEquals, expected)
}

func (s *S) TestServiceDocInfo(c *C) {
	expected := &cmd.Info{
		Name:    "doc",
		Usage:   "service doc (add|get)",
		Desc:    "Service documentation.",
		MinArgs: 1,
	}
	command := &ServiceDoc{}
	c.Assert(command.Info(), DeepEquals, expected)
}

func (s *S) TestServiceShouldBeInfoer(c *C) {
	var infoer cmd.Infoer
	c.Assert(&ServiceDoc{}, Implements, &infoer)
}

func (s *S) TestServiceAddDocIsASubcommandOfServiceDoc(c *C) {
	command := &ServiceDoc{}
	subc := command.Subcommands()
	list, ok := subc["add"]
	c.Assert(ok, Equals, true)
	c.Assert(list, FitsTypeOf, &ServiceAddDoc{})
}

func (s *S) TestServiceGetDocIsASubcommandOfServiceDoc(c *C) {
	command := &ServiceDoc{}
	subc := command.Subcommands()
	list, ok := subc["get"]
	c.Assert(ok, Equals, true)
	c.Assert(list, FitsTypeOf, &ServiceGetDoc{})
=======
func (s *S) TestServiceTemplateInfo(c *C) {
	got := (&ServiceTemplate{}).Info()
	usg := `template
e.g.: $ crane template`
	expected := &cmd.Info{
		Name:  "template",
		Usage: usg,
		Desc:  "Generates a manifest template file and places it in current path",
	}
	c.Assert(got, DeepEquals, expected)
}

func (s *S) TestServiceTemplateRun(c *C) {
	trans := transport{msg: "", status: http.StatusOK}
	client := cmd.NewClient(&http.Client{Transport: &trans})
	ctx := cmd.Context{
		Cmds:   []string{},
		Args:   []string{},
		Stdout: manager.Stdout,
		Stderr: manager.Stderr,
	}
	err := (&ServiceTemplate{}).Run(&ctx, client)
	defer os.Remove("./manifest.yaml")
	c.Assert(err, IsNil)
	expected := "Generated file \"manifest.yaml\" in current path\n"
	c.Assert(ctx.Stdout.(*bytes.Buffer).String(), Equals, expected)
	f, err := os.Open("./manifest.yaml")
	c.Assert(err, IsNil)
	fc, err := ioutil.ReadAll(f)
	manifest := `id: servicename
endpoint:
  production: production-endpoint.com
  test: test-endpoint.com:8080`
	c.Assert(string(fc), Equals, manifest)
>>>>>>> 5544fc3f
}<|MERGE_RESOLUTION|>--- conflicted
+++ resolved
@@ -185,7 +185,6 @@
 	c.Assert(&ServiceUpdate{}, Implements, &infoer)
 }
 
-<<<<<<< HEAD
 func (s *S) TestServiceAddDoc(c *C) {
 	var called bool
 	trans := conditionalTransport{
@@ -286,7 +285,8 @@
 	list, ok := subc["get"]
 	c.Assert(ok, Equals, true)
 	c.Assert(list, FitsTypeOf, &ServiceGetDoc{})
-=======
+}
+
 func (s *S) TestServiceTemplateInfo(c *C) {
 	got := (&ServiceTemplate{}).Info()
 	usg := `template
@@ -321,5 +321,4 @@
   production: production-endpoint.com
   test: test-endpoint.com:8080`
 	c.Assert(string(fc), Equals, manifest)
->>>>>>> 5544fc3f
 }